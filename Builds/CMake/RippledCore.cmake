--- conflicted
+++ resolved
@@ -778,13 +778,10 @@
     src/test/app/AccountDelete_test.cpp
     src/test/app/AccountTxPaging_test.cpp
     src/test/app/AmendmentTable_test.cpp
-<<<<<<< HEAD
-    src/test/app/CFToken_test.cpp
-=======
     src/test/app/AMM_test.cpp
     src/test/app/AMMCalc_test.cpp
     src/test/app/AMMExtended_test.cpp
->>>>>>> a948203d
+    src/test/app/CFToken_test.cpp
     src/test/app/Check_test.cpp
     src/test/app/Clawback_test.cpp
     src/test/app/CrossingLimits_test.cpp
@@ -929,12 +926,9 @@
     src/test/jtx/Env_test.cpp
     src/test/jtx/WSClient_test.cpp
     src/test/jtx/impl/Account.cpp
-<<<<<<< HEAD
-    src/test/jtx/impl/cft.cpp
-=======
     src/test/jtx/impl/AMM.cpp
     src/test/jtx/impl/AMMTest.cpp
->>>>>>> a948203d
+    src/test/jtx/impl/cft.cpp
     src/test/jtx/impl/Env.cpp
     src/test/jtx/impl/JSONRPCClient.cpp
     src/test/jtx/impl/ManualTimeKeeper.cpp
