--- conflicted
+++ resolved
@@ -1,8 +1,8 @@
 
-
-
-<<<<<<< HEAD
-=======
+#include "Ledger.h"
+
+#include <boost/make_shared.hpp>
+
 #include "utils.h"
 #include "Log.h"
 
@@ -196,6 +196,5 @@
 
 	return getASNode(parms, uNode, ltRIPPLE_STATE);
 }
->>>>>>> 532db8be
 
 // vim:ts=4