//------------------------------------------------------------------------------
/*
    This file is part of rippled: https://github.com/ripple/rippled
    Copyright (c) 2012, 2013 Ripple Labs Inc.

    Permission to use, copy, modify, and/or distribute this software for any
    purpose  with  or without fee is hereby granted, provided that the above
    copyright notice and this permission notice appear in all copies.

    THE  SOFTWARE IS PROVIDED "AS IS" AND THE AUTHOR DISCLAIMS ALL WARRANTIES
    WITH  REGARD  TO  THIS  SOFTWARE  INCLUDING  ALL  IMPLIED  WARRANTIES  OF
    MERCHANTABILITY  AND  FITNESS. IN NO EVENT SHALL THE AUTHOR BE LIABLE FOR
    ANY  SPECIAL ,  DIRECT, INDIRECT, OR CONSEQUENTIAL DAMAGES OR ANY DAMAGES
    WHATSOEVER  RESULTING  FROM  LOSS  OF USE, DATA OR PROFITS, WHETHER IN AN
    ACTION  OF  CONTRACT, NEGLIGENCE OR OTHER TORTIOUS ACTION, ARISING OUT OF
    OR IN CONNECTION WITH THE USE OR PERFORMANCE OF THIS SOFTWARE.
*/
//==============================================================================

#include <xrpl/protocol/SField.h>
#include <cassert>
#include <string>
#include <string_view>
#include <utility>

namespace ripple {

// Storage for static const members.
SField::IsSigning const SField::notSigning;
int SField::num = 0;
std::map<int, SField const*> SField::knownCodeToField;

// Give only this translation unit permission to construct SFields
struct SField::private_access_tag_t
{
    explicit private_access_tag_t() = default;
};

static SField::private_access_tag_t access;

template <class T>
template <class... Args>
TypedField<T>::TypedField(private_access_tag_t pat, Args&&... args)
    : SField(pat, std::forward<Args>(args)...)
{
}

// Construct all compile-time SFields, and register them in the knownCodeToField
// database:

// Use macros for most SField construction to enforce naming conventions.
#pragma push_macro("UNTYPED_SFIELD")
#undef UNTYPED_SFIELD
#pragma push_macro("TYPED_SFIELD")
#undef TYPED_SFIELD

#define UNTYPED_SFIELD(sfName, stiSuffix, fieldValue, ...) \
    SField const sfName(                                   \
        access,                                            \
        STI_##stiSuffix,                                   \
        fieldValue,                                        \
        std::string_view(#sfName).substr(2).data(),        \
        ##__VA_ARGS__);
#define TYPED_SFIELD(sfName, stiSuffix, fieldValue, ...) \
    SF_##stiSuffix const sfName(                         \
        access,                                          \
        STI_##stiSuffix,                                 \
        fieldValue,                                      \
        std::string_view(#sfName).substr(2).data(),      \
        ##__VA_ARGS__);

// SFields which, for historical reasons, do not follow naming conventions.
SField const sfInvalid(access, -1);
SField const sfGeneric(access, 0);
SField const sfHash(access, STI_UINT256, 257, "hash");
<<<<<<< HEAD
SField const sfIndex(access, STI_UINT256, 258, "index");

// Untyped SFields
CONSTRUCT_UNTYPED_SFIELD(sfLedgerEntry,         "LedgerEntry",          LEDGERENTRY, 257);
CONSTRUCT_UNTYPED_SFIELD(sfTransaction,         "Transaction",          TRANSACTION, 257);
CONSTRUCT_UNTYPED_SFIELD(sfValidation,          "Validation",           VALIDATION,  257);
CONSTRUCT_UNTYPED_SFIELD(sfMetadata,            "Metadata",             METADATA,    257);

// 8-bit integers
CONSTRUCT_TYPED_SFIELD(sfCloseResolution,       "CloseResolution",      UINT8,      1);
CONSTRUCT_TYPED_SFIELD(sfMethod,                "Method",               UINT8,      2);
CONSTRUCT_TYPED_SFIELD(sfTransactionResult,     "TransactionResult",    UINT8,      3);
CONSTRUCT_TYPED_SFIELD(sfScale,                 "Scale",                UINT8,      4);

// 8-bit integers (uncommon)
CONSTRUCT_TYPED_SFIELD(sfTickSize,              "TickSize",             UINT8,     16);
CONSTRUCT_TYPED_SFIELD(sfUNLModifyDisabling,    "UNLModifyDisabling",   UINT8,     17);
CONSTRUCT_TYPED_SFIELD(sfHookResult,            "HookResult",           UINT8,     18);
CONSTRUCT_TYPED_SFIELD(sfWasLockingChainSend,   "WasLockingChainSend",  UINT8,     19);
CONSTRUCT_TYPED_SFIELD(sfAssetScale,            "AssetScale",           UINT8,     20);

// 16-bit integers
CONSTRUCT_TYPED_SFIELD(sfLedgerEntryType,       "LedgerEntryType",      UINT16,     1, SField::sMD_Never);
CONSTRUCT_TYPED_SFIELD(sfTransactionType,       "TransactionType",      UINT16,     2);
CONSTRUCT_TYPED_SFIELD(sfSignerWeight,          "SignerWeight",         UINT16,     3);
CONSTRUCT_TYPED_SFIELD(sfTransferFee,           "TransferFee",          UINT16,     4);
CONSTRUCT_TYPED_SFIELD(sfTradingFee,            "TradingFee",           UINT16,     5);
CONSTRUCT_TYPED_SFIELD(sfDiscountedFee,         "DiscountedFee",        UINT16,     6);

// 16-bit integers (uncommon)
CONSTRUCT_TYPED_SFIELD(sfVersion,               "Version",              UINT16,    16);
CONSTRUCT_TYPED_SFIELD(sfHookStateChangeCount,  "HookStateChangeCount", UINT16,    17);
CONSTRUCT_TYPED_SFIELD(sfHookEmitCount,         "HookEmitCount",        UINT16,    18);
CONSTRUCT_TYPED_SFIELD(sfHookExecutionIndex,    "HookExecutionIndex",   UINT16,    19);
CONSTRUCT_TYPED_SFIELD(sfHookApiVersion,        "HookApiVersion",       UINT16,    20);
CONSTRUCT_TYPED_SFIELD(sfLedgerFixType,         "LedgerFixType",        UINT16,    21);

// 32-bit integers (common)
CONSTRUCT_TYPED_SFIELD(sfNetworkID,             "NetworkID",            UINT32,     1);
CONSTRUCT_TYPED_SFIELD(sfFlags,                 "Flags",                UINT32,     2);
CONSTRUCT_TYPED_SFIELD(sfSourceTag,             "SourceTag",            UINT32,     3);
CONSTRUCT_TYPED_SFIELD(sfSequence,              "Sequence",             UINT32,     4);
CONSTRUCT_TYPED_SFIELD(sfPreviousTxnLgrSeq,     "PreviousTxnLgrSeq",    UINT32,     5, SField::sMD_DeleteFinal);
CONSTRUCT_TYPED_SFIELD(sfLedgerSequence,        "LedgerSequence",       UINT32,     6);
CONSTRUCT_TYPED_SFIELD(sfCloseTime,             "CloseTime",            UINT32,     7);
CONSTRUCT_TYPED_SFIELD(sfParentCloseTime,       "ParentCloseTime",      UINT32,     8);
CONSTRUCT_TYPED_SFIELD(sfSigningTime,           "SigningTime",          UINT32,     9);
CONSTRUCT_TYPED_SFIELD(sfExpiration,            "Expiration",           UINT32,    10);
CONSTRUCT_TYPED_SFIELD(sfTransferRate,          "TransferRate",         UINT32,    11);
CONSTRUCT_TYPED_SFIELD(sfWalletSize,            "WalletSize",           UINT32,    12);
CONSTRUCT_TYPED_SFIELD(sfOwnerCount,            "OwnerCount",           UINT32,    13);
CONSTRUCT_TYPED_SFIELD(sfDestinationTag,        "DestinationTag",       UINT32,    14);
CONSTRUCT_TYPED_SFIELD(sfLastUpdateTime,        "LastUpdateTime",       UINT32,    15);

// 32-bit integers (uncommon)
CONSTRUCT_TYPED_SFIELD(sfHighQualityIn,         "HighQualityIn",        UINT32,    16);
CONSTRUCT_TYPED_SFIELD(sfHighQualityOut,        "HighQualityOut",       UINT32,    17);
CONSTRUCT_TYPED_SFIELD(sfLowQualityIn,          "LowQualityIn",         UINT32,    18);
CONSTRUCT_TYPED_SFIELD(sfLowQualityOut,         "LowQualityOut",        UINT32,    19);
CONSTRUCT_TYPED_SFIELD(sfQualityIn,             "QualityIn",            UINT32,    20);
CONSTRUCT_TYPED_SFIELD(sfQualityOut,            "QualityOut",           UINT32,    21);
CONSTRUCT_TYPED_SFIELD(sfStampEscrow,           "StampEscrow",          UINT32,    22);
CONSTRUCT_TYPED_SFIELD(sfBondAmount,            "BondAmount",           UINT32,    23);
CONSTRUCT_TYPED_SFIELD(sfLoadFee,               "LoadFee",              UINT32,    24);
CONSTRUCT_TYPED_SFIELD(sfOfferSequence,         "OfferSequence",        UINT32,    25);
CONSTRUCT_TYPED_SFIELD(sfFirstLedgerSequence,   "FirstLedgerSequence",  UINT32,    26);
CONSTRUCT_TYPED_SFIELD(sfLastLedgerSequence,    "LastLedgerSequence",   UINT32,    27);
CONSTRUCT_TYPED_SFIELD(sfTransactionIndex,      "TransactionIndex",     UINT32,    28);
CONSTRUCT_TYPED_SFIELD(sfOperationLimit,        "OperationLimit",       UINT32,    29);
CONSTRUCT_TYPED_SFIELD(sfReferenceFeeUnits,     "ReferenceFeeUnits",    UINT32,    30);
CONSTRUCT_TYPED_SFIELD(sfReserveBase,           "ReserveBase",          UINT32,    31);
CONSTRUCT_TYPED_SFIELD(sfReserveIncrement,      "ReserveIncrement",     UINT32,    32);
CONSTRUCT_TYPED_SFIELD(sfSetFlag,               "SetFlag",              UINT32,    33);
CONSTRUCT_TYPED_SFIELD(sfClearFlag,             "ClearFlag",            UINT32,    34);
CONSTRUCT_TYPED_SFIELD(sfSignerQuorum,          "SignerQuorum",         UINT32,    35);
CONSTRUCT_TYPED_SFIELD(sfCancelAfter,           "CancelAfter",          UINT32,    36);
CONSTRUCT_TYPED_SFIELD(sfFinishAfter,           "FinishAfter",          UINT32,    37);
CONSTRUCT_TYPED_SFIELD(sfSignerListID,          "SignerListID",         UINT32,    38);
CONSTRUCT_TYPED_SFIELD(sfSettleDelay,           "SettleDelay",          UINT32,    39);
CONSTRUCT_TYPED_SFIELD(sfTicketCount,           "TicketCount",          UINT32,    40);
CONSTRUCT_TYPED_SFIELD(sfTicketSequence,        "TicketSequence",       UINT32,    41);
CONSTRUCT_TYPED_SFIELD(sfNFTokenTaxon,          "NFTokenTaxon",         UINT32,    42);
CONSTRUCT_TYPED_SFIELD(sfMintedNFTokens,        "MintedNFTokens",       UINT32,    43);
CONSTRUCT_TYPED_SFIELD(sfBurnedNFTokens,        "BurnedNFTokens",       UINT32,    44);
CONSTRUCT_TYPED_SFIELD(sfHookStateCount,        "HookStateCount",       UINT32,    45);
CONSTRUCT_TYPED_SFIELD(sfEmitGeneration,        "EmitGeneration",       UINT32,    46);
// 47 is reserved for LockCount(Hooks)
CONSTRUCT_TYPED_SFIELD(sfVoteWeight,            "VoteWeight",           UINT32,    48);
CONSTRUCT_TYPED_SFIELD(sfFirstNFTokenSequence,  "FirstNFTokenSequence", UINT32,    50);
CONSTRUCT_TYPED_SFIELD(sfOracleDocumentID,      "OracleDocumentID",     UINT32,    51);

// 64-bit integers (common)
CONSTRUCT_TYPED_SFIELD(sfIndexNext,             "IndexNext",            UINT64,     1);
CONSTRUCT_TYPED_SFIELD(sfIndexPrevious,         "IndexPrevious",        UINT64,     2);
CONSTRUCT_TYPED_SFIELD(sfBookNode,              "BookNode",             UINT64,     3);
CONSTRUCT_TYPED_SFIELD(sfOwnerNode,             "OwnerNode",            UINT64,     4);
CONSTRUCT_TYPED_SFIELD(sfBaseFee,               "BaseFee",              UINT64,     5);
CONSTRUCT_TYPED_SFIELD(sfExchangeRate,          "ExchangeRate",         UINT64,     6);
CONSTRUCT_TYPED_SFIELD(sfLowNode,               "LowNode",              UINT64,     7);
CONSTRUCT_TYPED_SFIELD(sfHighNode,              "HighNode",             UINT64,     8);
CONSTRUCT_TYPED_SFIELD(sfDestinationNode,       "DestinationNode",      UINT64,     9);
CONSTRUCT_TYPED_SFIELD(sfCookie,                "Cookie",               UINT64,    10);
CONSTRUCT_TYPED_SFIELD(sfServerVersion,         "ServerVersion",        UINT64,    11);
CONSTRUCT_TYPED_SFIELD(sfNFTokenOfferNode,      "NFTokenOfferNode",     UINT64,    12);
CONSTRUCT_TYPED_SFIELD(sfEmitBurden,            "EmitBurden",           UINT64,    13);

// 64-bit integers (uncommon)
CONSTRUCT_TYPED_SFIELD(sfHookOn,                   "HookOn",                   UINT64, 16);
CONSTRUCT_TYPED_SFIELD(sfHookInstructionCount,     "HookInstructionCount",     UINT64, 17);
CONSTRUCT_TYPED_SFIELD(sfHookReturnCode,           "HookReturnCode",           UINT64, 18);
CONSTRUCT_TYPED_SFIELD(sfReferenceCount,           "ReferenceCount",           UINT64, 19);
CONSTRUCT_TYPED_SFIELD(sfXChainClaimID,            "XChainClaimID",            UINT64, 20);
CONSTRUCT_TYPED_SFIELD(sfXChainAccountCreateCount, "XChainAccountCreateCount", UINT64, 21);
CONSTRUCT_TYPED_SFIELD(sfXChainAccountClaimCount,  "XChainAccountClaimCount",  UINT64, 22);
CONSTRUCT_TYPED_SFIELD(sfAssetPrice,               "AssetPrice",               UINT64, 23);
CONSTRUCT_TYPED_SFIELD(sfMaximumAmount,             "MaximumAmount",           UINT64, 24, SField::sMD_BaseTen|SField::sMD_Default);
CONSTRUCT_TYPED_SFIELD(sfOutstandingAmount,         "OutstandingAmount",       UINT64, 25, SField::sMD_BaseTen|SField::sMD_Default);
CONSTRUCT_TYPED_SFIELD(sfMPTAmount,                 "MPTAmount",               UINT64, 26, SField::sMD_BaseTen|SField::sMD_Default);

// 128-bit
CONSTRUCT_TYPED_SFIELD(sfEmailHash,             "EmailHash",            UINT128,    1);

// 160-bit (common)
CONSTRUCT_TYPED_SFIELD(sfTakerPaysCurrency,     "TakerPaysCurrency",    UINT160,    1);
CONSTRUCT_TYPED_SFIELD(sfTakerPaysIssuer,       "TakerPaysIssuer",      UINT160,    2);
CONSTRUCT_TYPED_SFIELD(sfTakerGetsCurrency,     "TakerGetsCurrency",    UINT160,    3);
CONSTRUCT_TYPED_SFIELD(sfTakerGetsIssuer,       "TakerGetsIssuer",      UINT160,    4);

// 192-bit (common)
CONSTRUCT_TYPED_SFIELD(sfMPTokenIssuanceID,     "MPTokenIssuanceID",    UINT192,    1);

// 256-bit (common)
CONSTRUCT_TYPED_SFIELD(sfLedgerHash,            "LedgerHash",           UINT256,    1);
CONSTRUCT_TYPED_SFIELD(sfParentHash,            "ParentHash",           UINT256,    2);
CONSTRUCT_TYPED_SFIELD(sfTransactionHash,       "TransactionHash",      UINT256,    3);
CONSTRUCT_TYPED_SFIELD(sfAccountHash,           "AccountHash",          UINT256,    4);
CONSTRUCT_TYPED_SFIELD(sfPreviousTxnID,         "PreviousTxnID",        UINT256,    5, SField::sMD_DeleteFinal);
CONSTRUCT_TYPED_SFIELD(sfLedgerIndex,           "LedgerIndex",          UINT256,    6);
CONSTRUCT_TYPED_SFIELD(sfWalletLocator,         "WalletLocator",        UINT256,    7);
CONSTRUCT_TYPED_SFIELD(sfRootIndex,             "RootIndex",            UINT256,    8, SField::sMD_Always);
CONSTRUCT_TYPED_SFIELD(sfAccountTxnID,          "AccountTxnID",         UINT256,    9);
CONSTRUCT_TYPED_SFIELD(sfNFTokenID,             "NFTokenID",            UINT256,   10);
CONSTRUCT_TYPED_SFIELD(sfEmitParentTxnID,       "EmitParentTxnID",      UINT256,   11);
CONSTRUCT_TYPED_SFIELD(sfEmitNonce,             "EmitNonce",            UINT256,   12);
CONSTRUCT_TYPED_SFIELD(sfEmitHookHash,          "EmitHookHash",         UINT256,   13);
CONSTRUCT_TYPED_SFIELD(sfAMMID,                 "AMMID",                UINT256,   14);

// 256-bit (uncommon)
CONSTRUCT_TYPED_SFIELD(sfBookDirectory,         "BookDirectory",        UINT256,   16);
CONSTRUCT_TYPED_SFIELD(sfInvoiceID,             "InvoiceID",            UINT256,   17);
CONSTRUCT_TYPED_SFIELD(sfNickname,              "Nickname",             UINT256,   18);
CONSTRUCT_TYPED_SFIELD(sfAmendment,             "Amendment",            UINT256,   19);
//                                                                                 20 is currently unused
CONSTRUCT_TYPED_SFIELD(sfDigest,                "Digest",               UINT256,   21);
CONSTRUCT_TYPED_SFIELD(sfChannel,               "Channel",              UINT256,   22);
CONSTRUCT_TYPED_SFIELD(sfConsensusHash,         "ConsensusHash",        UINT256,   23);
CONSTRUCT_TYPED_SFIELD(sfCheckID,               "CheckID",              UINT256,   24);
CONSTRUCT_TYPED_SFIELD(sfValidatedHash,         "ValidatedHash",        UINT256,   25);
CONSTRUCT_TYPED_SFIELD(sfPreviousPageMin,       "PreviousPageMin",      UINT256,   26);
CONSTRUCT_TYPED_SFIELD(sfNextPageMin,           "NextPageMin",          UINT256,   27);
CONSTRUCT_TYPED_SFIELD(sfNFTokenBuyOffer,       "NFTokenBuyOffer",      UINT256,   28);
CONSTRUCT_TYPED_SFIELD(sfNFTokenSellOffer,      "NFTokenSellOffer",     UINT256,   29);
CONSTRUCT_TYPED_SFIELD(sfHookStateKey,          "HookStateKey",         UINT256,   30);
CONSTRUCT_TYPED_SFIELD(sfHookHash,              "HookHash",             UINT256,   31);
CONSTRUCT_TYPED_SFIELD(sfHookNamespace,         "HookNamespace",        UINT256,   32);
CONSTRUCT_TYPED_SFIELD(sfHookSetTxnID,          "HookSetTxnID",         UINT256,   33);

// currency amount (common)
CONSTRUCT_TYPED_SFIELD(sfAmount,                "Amount",               AMOUNT,     1);
CONSTRUCT_TYPED_SFIELD(sfBalance,               "Balance",              AMOUNT,     2);
CONSTRUCT_TYPED_SFIELD(sfLimitAmount,           "LimitAmount",          AMOUNT,     3);
CONSTRUCT_TYPED_SFIELD(sfTakerPays,             "TakerPays",            AMOUNT,     4);
CONSTRUCT_TYPED_SFIELD(sfTakerGets,             "TakerGets",            AMOUNT,     5);
CONSTRUCT_TYPED_SFIELD(sfLowLimit,              "LowLimit",             AMOUNT,     6);
CONSTRUCT_TYPED_SFIELD(sfHighLimit,             "HighLimit",            AMOUNT,     7);
CONSTRUCT_TYPED_SFIELD(sfFee,                   "Fee",                  AMOUNT,     8);
CONSTRUCT_TYPED_SFIELD(sfSendMax,               "SendMax",              AMOUNT,     9);
CONSTRUCT_TYPED_SFIELD(sfDeliverMin,            "DeliverMin",           AMOUNT,    10);
CONSTRUCT_TYPED_SFIELD(sfAmount2,               "Amount2",              AMOUNT,    11);
CONSTRUCT_TYPED_SFIELD(sfBidMin,                "BidMin",               AMOUNT,    12);
CONSTRUCT_TYPED_SFIELD(sfBidMax,                "BidMax",               AMOUNT,    13);

// currency amount (uncommon)
CONSTRUCT_TYPED_SFIELD(sfMinimumOffer,          "MinimumOffer",         AMOUNT,    16);
CONSTRUCT_TYPED_SFIELD(sfRippleEscrow,          "RippleEscrow",         AMOUNT,    17);
CONSTRUCT_TYPED_SFIELD(sfDeliveredAmount,       "DeliveredAmount",      AMOUNT,    18);
CONSTRUCT_TYPED_SFIELD(sfNFTokenBrokerFee,      "NFTokenBrokerFee",     AMOUNT,    19);

// Reserve 20 & 21 for Hooks

// currency amount (fees)
CONSTRUCT_TYPED_SFIELD(sfBaseFeeDrops,            "BaseFeeDrops",           AMOUNT,    22);
CONSTRUCT_TYPED_SFIELD(sfReserveBaseDrops,        "ReserveBaseDrops",       AMOUNT,    23);
CONSTRUCT_TYPED_SFIELD(sfReserveIncrementDrops,   "ReserveIncrementDrops",  AMOUNT,    24);

// currency amount (AMM)
CONSTRUCT_TYPED_SFIELD(sfLPTokenOut,            "LPTokenOut",           AMOUNT,    25);
CONSTRUCT_TYPED_SFIELD(sfLPTokenIn,             "LPTokenIn",            AMOUNT,    26);
CONSTRUCT_TYPED_SFIELD(sfEPrice,                "EPrice",               AMOUNT,    27);
CONSTRUCT_TYPED_SFIELD(sfPrice,                 "Price",                AMOUNT,    28);
CONSTRUCT_TYPED_SFIELD(sfSignatureReward,       "SignatureReward",      AMOUNT,    29);
CONSTRUCT_TYPED_SFIELD(sfMinAccountCreateAmount, "MinAccountCreateAmount", AMOUNT, 30);
CONSTRUCT_TYPED_SFIELD(sfLPTokenBalance,        "LPTokenBalance",       AMOUNT,    31);

// variable length (common)
CONSTRUCT_TYPED_SFIELD(sfPublicKey,             "PublicKey",            VL,         1);
CONSTRUCT_TYPED_SFIELD(sfMessageKey,            "MessageKey",           VL,         2);
CONSTRUCT_TYPED_SFIELD(sfSigningPubKey,         "SigningPubKey",        VL,         3);
CONSTRUCT_TYPED_SFIELD(sfTxnSignature,          "TxnSignature",         VL,         4, SField::sMD_Default, SField::notSigning);
CONSTRUCT_TYPED_SFIELD(sfURI,                   "URI",                  VL,         5);
CONSTRUCT_TYPED_SFIELD(sfSignature,             "Signature",            VL,         6, SField::sMD_Default, SField::notSigning);
CONSTRUCT_TYPED_SFIELD(sfDomain,                "Domain",               VL,         7);
CONSTRUCT_TYPED_SFIELD(sfFundCode,              "FundCode",             VL,         8);
CONSTRUCT_TYPED_SFIELD(sfRemoveCode,            "RemoveCode",           VL,         9);
CONSTRUCT_TYPED_SFIELD(sfExpireCode,            "ExpireCode",           VL,        10);
CONSTRUCT_TYPED_SFIELD(sfCreateCode,            "CreateCode",           VL,        11);
CONSTRUCT_TYPED_SFIELD(sfMemoType,              "MemoType",             VL,        12);
CONSTRUCT_TYPED_SFIELD(sfMemoData,              "MemoData",             VL,        13);
CONSTRUCT_TYPED_SFIELD(sfMemoFormat,            "MemoFormat",           VL,        14);

// variable length (uncommon)
CONSTRUCT_TYPED_SFIELD(sfFulfillment,           "Fulfillment",          VL,        16);
CONSTRUCT_TYPED_SFIELD(sfCondition,             "Condition",            VL,        17);
CONSTRUCT_TYPED_SFIELD(sfMasterSignature,       "MasterSignature",      VL,        18, SField::sMD_Default, SField::notSigning);
CONSTRUCT_TYPED_SFIELD(sfUNLModifyValidator,    "UNLModifyValidator",   VL,        19);
CONSTRUCT_TYPED_SFIELD(sfValidatorToDisable,    "ValidatorToDisable",   VL,        20);
CONSTRUCT_TYPED_SFIELD(sfValidatorToReEnable,   "ValidatorToReEnable",  VL,        21);
CONSTRUCT_TYPED_SFIELD(sfHookStateData,         "HookStateData",        VL,        22);
CONSTRUCT_TYPED_SFIELD(sfHookReturnString,      "HookReturnString",     VL,        23);
CONSTRUCT_TYPED_SFIELD(sfHookParameterName,     "HookParameterName",    VL,        24);
CONSTRUCT_TYPED_SFIELD(sfHookParameterValue,    "HookParameterValue",   VL,        25);
CONSTRUCT_TYPED_SFIELD(sfDIDDocument,           "DIDDocument",          VL,        26);
CONSTRUCT_TYPED_SFIELD(sfData,                  "Data",                 VL,        27);
CONSTRUCT_TYPED_SFIELD(sfAssetClass,            "AssetClass",           VL,        28);
CONSTRUCT_TYPED_SFIELD(sfProvider,              "Provider",             VL,        29);
CONSTRUCT_TYPED_SFIELD(sfMPTokenMetadata,       "MPTokenMetadata",      VL,        30);

// account
CONSTRUCT_TYPED_SFIELD(sfAccount,               "Account",              ACCOUNT,    1);
CONSTRUCT_TYPED_SFIELD(sfOwner,                 "Owner",                ACCOUNT,    2);
CONSTRUCT_TYPED_SFIELD(sfDestination,           "Destination",          ACCOUNT,    3);
CONSTRUCT_TYPED_SFIELD(sfIssuer,                "Issuer",               ACCOUNT,    4);
CONSTRUCT_TYPED_SFIELD(sfAuthorize,             "Authorize",            ACCOUNT,    5);
CONSTRUCT_TYPED_SFIELD(sfUnauthorize,           "Unauthorize",          ACCOUNT,    6);
//                                                                                  7 is currently unused
CONSTRUCT_TYPED_SFIELD(sfRegularKey,            "RegularKey",           ACCOUNT,    8);
CONSTRUCT_TYPED_SFIELD(sfNFTokenMinter,         "NFTokenMinter",        ACCOUNT,    9);
CONSTRUCT_TYPED_SFIELD(sfEmitCallback,          "EmitCallback",         ACCOUNT,   10);
CONSTRUCT_TYPED_SFIELD(sfMPTokenHolder,         "MPTokenHolder",        ACCOUNT,   11);

// account (uncommon)
CONSTRUCT_TYPED_SFIELD(sfHookAccount,           "HookAccount",          ACCOUNT,   16);
CONSTRUCT_TYPED_SFIELD(sfOtherChainSource,      "OtherChainSource",     ACCOUNT,   18);
CONSTRUCT_TYPED_SFIELD(sfOtherChainDestination, "OtherChainDestination",ACCOUNT,   19);
CONSTRUCT_TYPED_SFIELD(sfAttestationSignerAccount, "AttestationSignerAccount", ACCOUNT, 20);
CONSTRUCT_TYPED_SFIELD(sfAttestationRewardAccount, "AttestationRewardAccount", ACCOUNT, 21);
CONSTRUCT_TYPED_SFIELD(sfLockingChainDoor,      "LockingChainDoor",     ACCOUNT,   22);
CONSTRUCT_TYPED_SFIELD(sfIssuingChainDoor,      "IssuingChainDoor",     ACCOUNT,   23);

// vector of 256-bit
CONSTRUCT_TYPED_SFIELD(sfIndexes,               "Indexes",              VECTOR256,  1, SField::sMD_Never);
CONSTRUCT_TYPED_SFIELD(sfHashes,                "Hashes",               VECTOR256,  2);
CONSTRUCT_TYPED_SFIELD(sfAmendments,            "Amendments",           VECTOR256,  3);
CONSTRUCT_TYPED_SFIELD(sfNFTokenOffers,         "NFTokenOffers",        VECTOR256,  4);

// path set
CONSTRUCT_UNTYPED_SFIELD(sfPaths,               "Paths",                PATHSET,    1);

// currency
CONSTRUCT_TYPED_SFIELD(sfBaseAsset,             "BaseAsset",            CURRENCY,   1);
CONSTRUCT_TYPED_SFIELD(sfQuoteAsset,            "QuoteAsset",           CURRENCY,   2);

// issue
CONSTRUCT_TYPED_SFIELD(sfLockingChainIssue,     "LockingChainIssue",    ISSUE,      1);
CONSTRUCT_TYPED_SFIELD(sfIssuingChainIssue,     "IssuingChainIssue",    ISSUE,      2);
CONSTRUCT_TYPED_SFIELD(sfAsset,                 "Asset",                ISSUE,      3);
CONSTRUCT_TYPED_SFIELD(sfAsset2,                "Asset2",               ISSUE,      4);

// Bridge
CONSTRUCT_TYPED_SFIELD(sfXChainBridge,           "XChainBridge",        XCHAIN_BRIDGE,
                                                                               1);
// inner object
// OBJECT/1 is reserved for end of object
CONSTRUCT_UNTYPED_SFIELD(sfTransactionMetaData, "TransactionMetaData",  OBJECT,     2);
CONSTRUCT_UNTYPED_SFIELD(sfCreatedNode,         "CreatedNode",          OBJECT,     3);
CONSTRUCT_UNTYPED_SFIELD(sfDeletedNode,         "DeletedNode",          OBJECT,     4);
CONSTRUCT_UNTYPED_SFIELD(sfModifiedNode,        "ModifiedNode",         OBJECT,     5);
CONSTRUCT_UNTYPED_SFIELD(sfPreviousFields,      "PreviousFields",       OBJECT,     6);
CONSTRUCT_UNTYPED_SFIELD(sfFinalFields,         "FinalFields",          OBJECT,     7);
CONSTRUCT_UNTYPED_SFIELD(sfNewFields,           "NewFields",            OBJECT,     8);
CONSTRUCT_UNTYPED_SFIELD(sfTemplateEntry,       "TemplateEntry",        OBJECT,     9);
CONSTRUCT_UNTYPED_SFIELD(sfMemo,                "Memo",                 OBJECT,    10);
CONSTRUCT_UNTYPED_SFIELD(sfSignerEntry,         "SignerEntry",          OBJECT,    11);
CONSTRUCT_UNTYPED_SFIELD(sfNFToken,             "NFToken",              OBJECT,    12);
CONSTRUCT_UNTYPED_SFIELD(sfEmitDetails,         "EmitDetails",          OBJECT,    13);
CONSTRUCT_UNTYPED_SFIELD(sfHook,                "Hook",                 OBJECT,    14);

// inner object (uncommon)
CONSTRUCT_UNTYPED_SFIELD(sfSigner,              "Signer",               OBJECT,    16);
//                                                                                 17 has not been used yet
CONSTRUCT_UNTYPED_SFIELD(sfMajority,            "Majority",             OBJECT,    18);
CONSTRUCT_UNTYPED_SFIELD(sfDisabledValidator,   "DisabledValidator",    OBJECT,    19);
CONSTRUCT_UNTYPED_SFIELD(sfEmittedTxn,          "EmittedTxn",           OBJECT,    20);
CONSTRUCT_UNTYPED_SFIELD(sfHookExecution,       "HookExecution",        OBJECT,    21);
CONSTRUCT_UNTYPED_SFIELD(sfHookDefinition,      "HookDefinition",       OBJECT,    22);
CONSTRUCT_UNTYPED_SFIELD(sfHookParameter,       "HookParameter",        OBJECT,    23);
CONSTRUCT_UNTYPED_SFIELD(sfHookGrant,           "HookGrant",            OBJECT,    24);
CONSTRUCT_UNTYPED_SFIELD(sfVoteEntry,           "VoteEntry",            OBJECT,    25);
CONSTRUCT_UNTYPED_SFIELD(sfAuctionSlot,         "AuctionSlot",          OBJECT,    26);
CONSTRUCT_UNTYPED_SFIELD(sfAuthAccount,         "AuthAccount",          OBJECT,    27);
CONSTRUCT_UNTYPED_SFIELD(sfXChainClaimProofSig, "XChainClaimProofSig",  OBJECT,    28);
CONSTRUCT_UNTYPED_SFIELD(sfXChainCreateAccountProofSig,
                                                "XChainCreateAccountProofSig",
                                                                        OBJECT,    29);
CONSTRUCT_UNTYPED_SFIELD(sfXChainClaimAttestationCollectionElement,
                                                 "XChainClaimAttestationCollectionElement",
                                                                        OBJECT,    30);
CONSTRUCT_UNTYPED_SFIELD(sfXChainCreateAccountAttestationCollectionElement,
                                                 "XChainCreateAccountAttestationCollectionElement",
                                                                        OBJECT,    31);
CONSTRUCT_UNTYPED_SFIELD(sfPriceData,            "PriceData",           OBJECT,    32);

// array of objects
//                                                                            ARRAY/1 is reserved for end of array
//                                                                                  2 has never been used
CONSTRUCT_UNTYPED_SFIELD(sfSigners,             "Signers",              ARRAY,      3, SField::sMD_Default, SField::notSigning);
CONSTRUCT_UNTYPED_SFIELD(sfSignerEntries,       "SignerEntries",        ARRAY,      4);
CONSTRUCT_UNTYPED_SFIELD(sfTemplate,            "Template",             ARRAY,      5);
CONSTRUCT_UNTYPED_SFIELD(sfNecessary,           "Necessary",            ARRAY,      6);
CONSTRUCT_UNTYPED_SFIELD(sfSufficient,          "Sufficient",           ARRAY,      7);
CONSTRUCT_UNTYPED_SFIELD(sfAffectedNodes,       "AffectedNodes",        ARRAY,      8);
CONSTRUCT_UNTYPED_SFIELD(sfMemos,               "Memos",                ARRAY,      9);
CONSTRUCT_UNTYPED_SFIELD(sfNFTokens,            "NFTokens",             ARRAY,     10);
CONSTRUCT_UNTYPED_SFIELD(sfHooks,               "Hooks",                ARRAY,     11);
CONSTRUCT_UNTYPED_SFIELD(sfVoteSlots,           "VoteSlots",            ARRAY,     12);

// array of objects (uncommon)
CONSTRUCT_UNTYPED_SFIELD(sfMajorities,          "Majorities",           ARRAY,     16);
CONSTRUCT_UNTYPED_SFIELD(sfDisabledValidators,  "DisabledValidators",   ARRAY,     17);
CONSTRUCT_UNTYPED_SFIELD(sfHookExecutions,      "HookExecutions",       ARRAY,     18);
CONSTRUCT_UNTYPED_SFIELD(sfHookParameters,      "HookParameters",       ARRAY,     19);
CONSTRUCT_UNTYPED_SFIELD(sfHookGrants,          "HookGrants",           ARRAY,     20);
CONSTRUCT_UNTYPED_SFIELD(sfXChainClaimAttestations,
                                                 "XChainClaimAttestations",
                                                                        ARRAY,     21);
CONSTRUCT_UNTYPED_SFIELD(sfXChainCreateAccountAttestations,
                                                 "XChainCreateAccountAttestations",
                                                                        ARRAY,     22);
// 23 is unused and available for use
CONSTRUCT_UNTYPED_SFIELD(sfPriceDataSeries,     "PriceDataSeries",      ARRAY,     24);
CONSTRUCT_UNTYPED_SFIELD(sfAuthAccounts,        "AuthAccounts",         ARRAY,     25);

// clang-format on
=======
>>>>>>> 63209c26

#include <xrpl/protocol/detail/sfields.macro>

#undef TYPED_SFIELD
#pragma pop_macro("TYPED_SFIELD")
#undef UNTYPED_SFIELD
#pragma pop_macro("UNTYPED_SFIELD")

SField::SField(
    private_access_tag_t,
    SerializedTypeID tid,
    int fv,
    const char* fn,
    int meta,
    IsSigning signing)
    : fieldCode(field_code(tid, fv))
    , fieldType(tid)
    , fieldValue(fv)
    , fieldName(fn)
    , fieldMeta(meta)
    , fieldNum(++num)
    , signingField(signing)
    , jsonName(fieldName.c_str())
{
    knownCodeToField[fieldCode] = this;
}

SField::SField(private_access_tag_t, int fc)
    : fieldCode(fc)
    , fieldType(STI_UNKNOWN)
    , fieldValue(0)
    , fieldMeta(sMD_Never)
    , fieldNum(++num)
    , signingField(IsSigning::yes)
    , jsonName(fieldName.c_str())
{
    knownCodeToField[fieldCode] = this;
}

SField const&
SField::getField(int code)
{
    auto it = knownCodeToField.find(code);

    if (it != knownCodeToField.end())
    {
        return *(it->second);
    }
    return sfInvalid;
}

int
SField::compare(SField const& f1, SField const& f2)
{
    // -1 = f1 comes before f2, 0 = illegal combination, 1 = f1 comes after f2
    if ((f1.fieldCode <= 0) || (f2.fieldCode <= 0))
        return 0;

    if (f1.fieldCode < f2.fieldCode)
        return -1;

    if (f2.fieldCode < f1.fieldCode)
        return 1;

    return 0;
}

SField const&
SField::getField(std::string const& fieldName)
{
    for (auto const& [_, f] : knownCodeToField)
    {
        (void)_;
        if (f->fieldName == fieldName)
            return *f;
    }
    return sfInvalid;
}

}  // namespace ripple<|MERGE_RESOLUTION|>--- conflicted
+++ resolved
@@ -73,362 +73,6 @@
 SField const sfInvalid(access, -1);
 SField const sfGeneric(access, 0);
 SField const sfHash(access, STI_UINT256, 257, "hash");
-<<<<<<< HEAD
-SField const sfIndex(access, STI_UINT256, 258, "index");
-
-// Untyped SFields
-CONSTRUCT_UNTYPED_SFIELD(sfLedgerEntry,         "LedgerEntry",          LEDGERENTRY, 257);
-CONSTRUCT_UNTYPED_SFIELD(sfTransaction,         "Transaction",          TRANSACTION, 257);
-CONSTRUCT_UNTYPED_SFIELD(sfValidation,          "Validation",           VALIDATION,  257);
-CONSTRUCT_UNTYPED_SFIELD(sfMetadata,            "Metadata",             METADATA,    257);
-
-// 8-bit integers
-CONSTRUCT_TYPED_SFIELD(sfCloseResolution,       "CloseResolution",      UINT8,      1);
-CONSTRUCT_TYPED_SFIELD(sfMethod,                "Method",               UINT8,      2);
-CONSTRUCT_TYPED_SFIELD(sfTransactionResult,     "TransactionResult",    UINT8,      3);
-CONSTRUCT_TYPED_SFIELD(sfScale,                 "Scale",                UINT8,      4);
-
-// 8-bit integers (uncommon)
-CONSTRUCT_TYPED_SFIELD(sfTickSize,              "TickSize",             UINT8,     16);
-CONSTRUCT_TYPED_SFIELD(sfUNLModifyDisabling,    "UNLModifyDisabling",   UINT8,     17);
-CONSTRUCT_TYPED_SFIELD(sfHookResult,            "HookResult",           UINT8,     18);
-CONSTRUCT_TYPED_SFIELD(sfWasLockingChainSend,   "WasLockingChainSend",  UINT8,     19);
-CONSTRUCT_TYPED_SFIELD(sfAssetScale,            "AssetScale",           UINT8,     20);
-
-// 16-bit integers
-CONSTRUCT_TYPED_SFIELD(sfLedgerEntryType,       "LedgerEntryType",      UINT16,     1, SField::sMD_Never);
-CONSTRUCT_TYPED_SFIELD(sfTransactionType,       "TransactionType",      UINT16,     2);
-CONSTRUCT_TYPED_SFIELD(sfSignerWeight,          "SignerWeight",         UINT16,     3);
-CONSTRUCT_TYPED_SFIELD(sfTransferFee,           "TransferFee",          UINT16,     4);
-CONSTRUCT_TYPED_SFIELD(sfTradingFee,            "TradingFee",           UINT16,     5);
-CONSTRUCT_TYPED_SFIELD(sfDiscountedFee,         "DiscountedFee",        UINT16,     6);
-
-// 16-bit integers (uncommon)
-CONSTRUCT_TYPED_SFIELD(sfVersion,               "Version",              UINT16,    16);
-CONSTRUCT_TYPED_SFIELD(sfHookStateChangeCount,  "HookStateChangeCount", UINT16,    17);
-CONSTRUCT_TYPED_SFIELD(sfHookEmitCount,         "HookEmitCount",        UINT16,    18);
-CONSTRUCT_TYPED_SFIELD(sfHookExecutionIndex,    "HookExecutionIndex",   UINT16,    19);
-CONSTRUCT_TYPED_SFIELD(sfHookApiVersion,        "HookApiVersion",       UINT16,    20);
-CONSTRUCT_TYPED_SFIELD(sfLedgerFixType,         "LedgerFixType",        UINT16,    21);
-
-// 32-bit integers (common)
-CONSTRUCT_TYPED_SFIELD(sfNetworkID,             "NetworkID",            UINT32,     1);
-CONSTRUCT_TYPED_SFIELD(sfFlags,                 "Flags",                UINT32,     2);
-CONSTRUCT_TYPED_SFIELD(sfSourceTag,             "SourceTag",            UINT32,     3);
-CONSTRUCT_TYPED_SFIELD(sfSequence,              "Sequence",             UINT32,     4);
-CONSTRUCT_TYPED_SFIELD(sfPreviousTxnLgrSeq,     "PreviousTxnLgrSeq",    UINT32,     5, SField::sMD_DeleteFinal);
-CONSTRUCT_TYPED_SFIELD(sfLedgerSequence,        "LedgerSequence",       UINT32,     6);
-CONSTRUCT_TYPED_SFIELD(sfCloseTime,             "CloseTime",            UINT32,     7);
-CONSTRUCT_TYPED_SFIELD(sfParentCloseTime,       "ParentCloseTime",      UINT32,     8);
-CONSTRUCT_TYPED_SFIELD(sfSigningTime,           "SigningTime",          UINT32,     9);
-CONSTRUCT_TYPED_SFIELD(sfExpiration,            "Expiration",           UINT32,    10);
-CONSTRUCT_TYPED_SFIELD(sfTransferRate,          "TransferRate",         UINT32,    11);
-CONSTRUCT_TYPED_SFIELD(sfWalletSize,            "WalletSize",           UINT32,    12);
-CONSTRUCT_TYPED_SFIELD(sfOwnerCount,            "OwnerCount",           UINT32,    13);
-CONSTRUCT_TYPED_SFIELD(sfDestinationTag,        "DestinationTag",       UINT32,    14);
-CONSTRUCT_TYPED_SFIELD(sfLastUpdateTime,        "LastUpdateTime",       UINT32,    15);
-
-// 32-bit integers (uncommon)
-CONSTRUCT_TYPED_SFIELD(sfHighQualityIn,         "HighQualityIn",        UINT32,    16);
-CONSTRUCT_TYPED_SFIELD(sfHighQualityOut,        "HighQualityOut",       UINT32,    17);
-CONSTRUCT_TYPED_SFIELD(sfLowQualityIn,          "LowQualityIn",         UINT32,    18);
-CONSTRUCT_TYPED_SFIELD(sfLowQualityOut,         "LowQualityOut",        UINT32,    19);
-CONSTRUCT_TYPED_SFIELD(sfQualityIn,             "QualityIn",            UINT32,    20);
-CONSTRUCT_TYPED_SFIELD(sfQualityOut,            "QualityOut",           UINT32,    21);
-CONSTRUCT_TYPED_SFIELD(sfStampEscrow,           "StampEscrow",          UINT32,    22);
-CONSTRUCT_TYPED_SFIELD(sfBondAmount,            "BondAmount",           UINT32,    23);
-CONSTRUCT_TYPED_SFIELD(sfLoadFee,               "LoadFee",              UINT32,    24);
-CONSTRUCT_TYPED_SFIELD(sfOfferSequence,         "OfferSequence",        UINT32,    25);
-CONSTRUCT_TYPED_SFIELD(sfFirstLedgerSequence,   "FirstLedgerSequence",  UINT32,    26);
-CONSTRUCT_TYPED_SFIELD(sfLastLedgerSequence,    "LastLedgerSequence",   UINT32,    27);
-CONSTRUCT_TYPED_SFIELD(sfTransactionIndex,      "TransactionIndex",     UINT32,    28);
-CONSTRUCT_TYPED_SFIELD(sfOperationLimit,        "OperationLimit",       UINT32,    29);
-CONSTRUCT_TYPED_SFIELD(sfReferenceFeeUnits,     "ReferenceFeeUnits",    UINT32,    30);
-CONSTRUCT_TYPED_SFIELD(sfReserveBase,           "ReserveBase",          UINT32,    31);
-CONSTRUCT_TYPED_SFIELD(sfReserveIncrement,      "ReserveIncrement",     UINT32,    32);
-CONSTRUCT_TYPED_SFIELD(sfSetFlag,               "SetFlag",              UINT32,    33);
-CONSTRUCT_TYPED_SFIELD(sfClearFlag,             "ClearFlag",            UINT32,    34);
-CONSTRUCT_TYPED_SFIELD(sfSignerQuorum,          "SignerQuorum",         UINT32,    35);
-CONSTRUCT_TYPED_SFIELD(sfCancelAfter,           "CancelAfter",          UINT32,    36);
-CONSTRUCT_TYPED_SFIELD(sfFinishAfter,           "FinishAfter",          UINT32,    37);
-CONSTRUCT_TYPED_SFIELD(sfSignerListID,          "SignerListID",         UINT32,    38);
-CONSTRUCT_TYPED_SFIELD(sfSettleDelay,           "SettleDelay",          UINT32,    39);
-CONSTRUCT_TYPED_SFIELD(sfTicketCount,           "TicketCount",          UINT32,    40);
-CONSTRUCT_TYPED_SFIELD(sfTicketSequence,        "TicketSequence",       UINT32,    41);
-CONSTRUCT_TYPED_SFIELD(sfNFTokenTaxon,          "NFTokenTaxon",         UINT32,    42);
-CONSTRUCT_TYPED_SFIELD(sfMintedNFTokens,        "MintedNFTokens",       UINT32,    43);
-CONSTRUCT_TYPED_SFIELD(sfBurnedNFTokens,        "BurnedNFTokens",       UINT32,    44);
-CONSTRUCT_TYPED_SFIELD(sfHookStateCount,        "HookStateCount",       UINT32,    45);
-CONSTRUCT_TYPED_SFIELD(sfEmitGeneration,        "EmitGeneration",       UINT32,    46);
-// 47 is reserved for LockCount(Hooks)
-CONSTRUCT_TYPED_SFIELD(sfVoteWeight,            "VoteWeight",           UINT32,    48);
-CONSTRUCT_TYPED_SFIELD(sfFirstNFTokenSequence,  "FirstNFTokenSequence", UINT32,    50);
-CONSTRUCT_TYPED_SFIELD(sfOracleDocumentID,      "OracleDocumentID",     UINT32,    51);
-
-// 64-bit integers (common)
-CONSTRUCT_TYPED_SFIELD(sfIndexNext,             "IndexNext",            UINT64,     1);
-CONSTRUCT_TYPED_SFIELD(sfIndexPrevious,         "IndexPrevious",        UINT64,     2);
-CONSTRUCT_TYPED_SFIELD(sfBookNode,              "BookNode",             UINT64,     3);
-CONSTRUCT_TYPED_SFIELD(sfOwnerNode,             "OwnerNode",            UINT64,     4);
-CONSTRUCT_TYPED_SFIELD(sfBaseFee,               "BaseFee",              UINT64,     5);
-CONSTRUCT_TYPED_SFIELD(sfExchangeRate,          "ExchangeRate",         UINT64,     6);
-CONSTRUCT_TYPED_SFIELD(sfLowNode,               "LowNode",              UINT64,     7);
-CONSTRUCT_TYPED_SFIELD(sfHighNode,              "HighNode",             UINT64,     8);
-CONSTRUCT_TYPED_SFIELD(sfDestinationNode,       "DestinationNode",      UINT64,     9);
-CONSTRUCT_TYPED_SFIELD(sfCookie,                "Cookie",               UINT64,    10);
-CONSTRUCT_TYPED_SFIELD(sfServerVersion,         "ServerVersion",        UINT64,    11);
-CONSTRUCT_TYPED_SFIELD(sfNFTokenOfferNode,      "NFTokenOfferNode",     UINT64,    12);
-CONSTRUCT_TYPED_SFIELD(sfEmitBurden,            "EmitBurden",           UINT64,    13);
-
-// 64-bit integers (uncommon)
-CONSTRUCT_TYPED_SFIELD(sfHookOn,                   "HookOn",                   UINT64, 16);
-CONSTRUCT_TYPED_SFIELD(sfHookInstructionCount,     "HookInstructionCount",     UINT64, 17);
-CONSTRUCT_TYPED_SFIELD(sfHookReturnCode,           "HookReturnCode",           UINT64, 18);
-CONSTRUCT_TYPED_SFIELD(sfReferenceCount,           "ReferenceCount",           UINT64, 19);
-CONSTRUCT_TYPED_SFIELD(sfXChainClaimID,            "XChainClaimID",            UINT64, 20);
-CONSTRUCT_TYPED_SFIELD(sfXChainAccountCreateCount, "XChainAccountCreateCount", UINT64, 21);
-CONSTRUCT_TYPED_SFIELD(sfXChainAccountClaimCount,  "XChainAccountClaimCount",  UINT64, 22);
-CONSTRUCT_TYPED_SFIELD(sfAssetPrice,               "AssetPrice",               UINT64, 23);
-CONSTRUCT_TYPED_SFIELD(sfMaximumAmount,             "MaximumAmount",           UINT64, 24, SField::sMD_BaseTen|SField::sMD_Default);
-CONSTRUCT_TYPED_SFIELD(sfOutstandingAmount,         "OutstandingAmount",       UINT64, 25, SField::sMD_BaseTen|SField::sMD_Default);
-CONSTRUCT_TYPED_SFIELD(sfMPTAmount,                 "MPTAmount",               UINT64, 26, SField::sMD_BaseTen|SField::sMD_Default);
-
-// 128-bit
-CONSTRUCT_TYPED_SFIELD(sfEmailHash,             "EmailHash",            UINT128,    1);
-
-// 160-bit (common)
-CONSTRUCT_TYPED_SFIELD(sfTakerPaysCurrency,     "TakerPaysCurrency",    UINT160,    1);
-CONSTRUCT_TYPED_SFIELD(sfTakerPaysIssuer,       "TakerPaysIssuer",      UINT160,    2);
-CONSTRUCT_TYPED_SFIELD(sfTakerGetsCurrency,     "TakerGetsCurrency",    UINT160,    3);
-CONSTRUCT_TYPED_SFIELD(sfTakerGetsIssuer,       "TakerGetsIssuer",      UINT160,    4);
-
-// 192-bit (common)
-CONSTRUCT_TYPED_SFIELD(sfMPTokenIssuanceID,     "MPTokenIssuanceID",    UINT192,    1);
-
-// 256-bit (common)
-CONSTRUCT_TYPED_SFIELD(sfLedgerHash,            "LedgerHash",           UINT256,    1);
-CONSTRUCT_TYPED_SFIELD(sfParentHash,            "ParentHash",           UINT256,    2);
-CONSTRUCT_TYPED_SFIELD(sfTransactionHash,       "TransactionHash",      UINT256,    3);
-CONSTRUCT_TYPED_SFIELD(sfAccountHash,           "AccountHash",          UINT256,    4);
-CONSTRUCT_TYPED_SFIELD(sfPreviousTxnID,         "PreviousTxnID",        UINT256,    5, SField::sMD_DeleteFinal);
-CONSTRUCT_TYPED_SFIELD(sfLedgerIndex,           "LedgerIndex",          UINT256,    6);
-CONSTRUCT_TYPED_SFIELD(sfWalletLocator,         "WalletLocator",        UINT256,    7);
-CONSTRUCT_TYPED_SFIELD(sfRootIndex,             "RootIndex",            UINT256,    8, SField::sMD_Always);
-CONSTRUCT_TYPED_SFIELD(sfAccountTxnID,          "AccountTxnID",         UINT256,    9);
-CONSTRUCT_TYPED_SFIELD(sfNFTokenID,             "NFTokenID",            UINT256,   10);
-CONSTRUCT_TYPED_SFIELD(sfEmitParentTxnID,       "EmitParentTxnID",      UINT256,   11);
-CONSTRUCT_TYPED_SFIELD(sfEmitNonce,             "EmitNonce",            UINT256,   12);
-CONSTRUCT_TYPED_SFIELD(sfEmitHookHash,          "EmitHookHash",         UINT256,   13);
-CONSTRUCT_TYPED_SFIELD(sfAMMID,                 "AMMID",                UINT256,   14);
-
-// 256-bit (uncommon)
-CONSTRUCT_TYPED_SFIELD(sfBookDirectory,         "BookDirectory",        UINT256,   16);
-CONSTRUCT_TYPED_SFIELD(sfInvoiceID,             "InvoiceID",            UINT256,   17);
-CONSTRUCT_TYPED_SFIELD(sfNickname,              "Nickname",             UINT256,   18);
-CONSTRUCT_TYPED_SFIELD(sfAmendment,             "Amendment",            UINT256,   19);
-//                                                                                 20 is currently unused
-CONSTRUCT_TYPED_SFIELD(sfDigest,                "Digest",               UINT256,   21);
-CONSTRUCT_TYPED_SFIELD(sfChannel,               "Channel",              UINT256,   22);
-CONSTRUCT_TYPED_SFIELD(sfConsensusHash,         "ConsensusHash",        UINT256,   23);
-CONSTRUCT_TYPED_SFIELD(sfCheckID,               "CheckID",              UINT256,   24);
-CONSTRUCT_TYPED_SFIELD(sfValidatedHash,         "ValidatedHash",        UINT256,   25);
-CONSTRUCT_TYPED_SFIELD(sfPreviousPageMin,       "PreviousPageMin",      UINT256,   26);
-CONSTRUCT_TYPED_SFIELD(sfNextPageMin,           "NextPageMin",          UINT256,   27);
-CONSTRUCT_TYPED_SFIELD(sfNFTokenBuyOffer,       "NFTokenBuyOffer",      UINT256,   28);
-CONSTRUCT_TYPED_SFIELD(sfNFTokenSellOffer,      "NFTokenSellOffer",     UINT256,   29);
-CONSTRUCT_TYPED_SFIELD(sfHookStateKey,          "HookStateKey",         UINT256,   30);
-CONSTRUCT_TYPED_SFIELD(sfHookHash,              "HookHash",             UINT256,   31);
-CONSTRUCT_TYPED_SFIELD(sfHookNamespace,         "HookNamespace",        UINT256,   32);
-CONSTRUCT_TYPED_SFIELD(sfHookSetTxnID,          "HookSetTxnID",         UINT256,   33);
-
-// currency amount (common)
-CONSTRUCT_TYPED_SFIELD(sfAmount,                "Amount",               AMOUNT,     1);
-CONSTRUCT_TYPED_SFIELD(sfBalance,               "Balance",              AMOUNT,     2);
-CONSTRUCT_TYPED_SFIELD(sfLimitAmount,           "LimitAmount",          AMOUNT,     3);
-CONSTRUCT_TYPED_SFIELD(sfTakerPays,             "TakerPays",            AMOUNT,     4);
-CONSTRUCT_TYPED_SFIELD(sfTakerGets,             "TakerGets",            AMOUNT,     5);
-CONSTRUCT_TYPED_SFIELD(sfLowLimit,              "LowLimit",             AMOUNT,     6);
-CONSTRUCT_TYPED_SFIELD(sfHighLimit,             "HighLimit",            AMOUNT,     7);
-CONSTRUCT_TYPED_SFIELD(sfFee,                   "Fee",                  AMOUNT,     8);
-CONSTRUCT_TYPED_SFIELD(sfSendMax,               "SendMax",              AMOUNT,     9);
-CONSTRUCT_TYPED_SFIELD(sfDeliverMin,            "DeliverMin",           AMOUNT,    10);
-CONSTRUCT_TYPED_SFIELD(sfAmount2,               "Amount2",              AMOUNT,    11);
-CONSTRUCT_TYPED_SFIELD(sfBidMin,                "BidMin",               AMOUNT,    12);
-CONSTRUCT_TYPED_SFIELD(sfBidMax,                "BidMax",               AMOUNT,    13);
-
-// currency amount (uncommon)
-CONSTRUCT_TYPED_SFIELD(sfMinimumOffer,          "MinimumOffer",         AMOUNT,    16);
-CONSTRUCT_TYPED_SFIELD(sfRippleEscrow,          "RippleEscrow",         AMOUNT,    17);
-CONSTRUCT_TYPED_SFIELD(sfDeliveredAmount,       "DeliveredAmount",      AMOUNT,    18);
-CONSTRUCT_TYPED_SFIELD(sfNFTokenBrokerFee,      "NFTokenBrokerFee",     AMOUNT,    19);
-
-// Reserve 20 & 21 for Hooks
-
-// currency amount (fees)
-CONSTRUCT_TYPED_SFIELD(sfBaseFeeDrops,            "BaseFeeDrops",           AMOUNT,    22);
-CONSTRUCT_TYPED_SFIELD(sfReserveBaseDrops,        "ReserveBaseDrops",       AMOUNT,    23);
-CONSTRUCT_TYPED_SFIELD(sfReserveIncrementDrops,   "ReserveIncrementDrops",  AMOUNT,    24);
-
-// currency amount (AMM)
-CONSTRUCT_TYPED_SFIELD(sfLPTokenOut,            "LPTokenOut",           AMOUNT,    25);
-CONSTRUCT_TYPED_SFIELD(sfLPTokenIn,             "LPTokenIn",            AMOUNT,    26);
-CONSTRUCT_TYPED_SFIELD(sfEPrice,                "EPrice",               AMOUNT,    27);
-CONSTRUCT_TYPED_SFIELD(sfPrice,                 "Price",                AMOUNT,    28);
-CONSTRUCT_TYPED_SFIELD(sfSignatureReward,       "SignatureReward",      AMOUNT,    29);
-CONSTRUCT_TYPED_SFIELD(sfMinAccountCreateAmount, "MinAccountCreateAmount", AMOUNT, 30);
-CONSTRUCT_TYPED_SFIELD(sfLPTokenBalance,        "LPTokenBalance",       AMOUNT,    31);
-
-// variable length (common)
-CONSTRUCT_TYPED_SFIELD(sfPublicKey,             "PublicKey",            VL,         1);
-CONSTRUCT_TYPED_SFIELD(sfMessageKey,            "MessageKey",           VL,         2);
-CONSTRUCT_TYPED_SFIELD(sfSigningPubKey,         "SigningPubKey",        VL,         3);
-CONSTRUCT_TYPED_SFIELD(sfTxnSignature,          "TxnSignature",         VL,         4, SField::sMD_Default, SField::notSigning);
-CONSTRUCT_TYPED_SFIELD(sfURI,                   "URI",                  VL,         5);
-CONSTRUCT_TYPED_SFIELD(sfSignature,             "Signature",            VL,         6, SField::sMD_Default, SField::notSigning);
-CONSTRUCT_TYPED_SFIELD(sfDomain,                "Domain",               VL,         7);
-CONSTRUCT_TYPED_SFIELD(sfFundCode,              "FundCode",             VL,         8);
-CONSTRUCT_TYPED_SFIELD(sfRemoveCode,            "RemoveCode",           VL,         9);
-CONSTRUCT_TYPED_SFIELD(sfExpireCode,            "ExpireCode",           VL,        10);
-CONSTRUCT_TYPED_SFIELD(sfCreateCode,            "CreateCode",           VL,        11);
-CONSTRUCT_TYPED_SFIELD(sfMemoType,              "MemoType",             VL,        12);
-CONSTRUCT_TYPED_SFIELD(sfMemoData,              "MemoData",             VL,        13);
-CONSTRUCT_TYPED_SFIELD(sfMemoFormat,            "MemoFormat",           VL,        14);
-
-// variable length (uncommon)
-CONSTRUCT_TYPED_SFIELD(sfFulfillment,           "Fulfillment",          VL,        16);
-CONSTRUCT_TYPED_SFIELD(sfCondition,             "Condition",            VL,        17);
-CONSTRUCT_TYPED_SFIELD(sfMasterSignature,       "MasterSignature",      VL,        18, SField::sMD_Default, SField::notSigning);
-CONSTRUCT_TYPED_SFIELD(sfUNLModifyValidator,    "UNLModifyValidator",   VL,        19);
-CONSTRUCT_TYPED_SFIELD(sfValidatorToDisable,    "ValidatorToDisable",   VL,        20);
-CONSTRUCT_TYPED_SFIELD(sfValidatorToReEnable,   "ValidatorToReEnable",  VL,        21);
-CONSTRUCT_TYPED_SFIELD(sfHookStateData,         "HookStateData",        VL,        22);
-CONSTRUCT_TYPED_SFIELD(sfHookReturnString,      "HookReturnString",     VL,        23);
-CONSTRUCT_TYPED_SFIELD(sfHookParameterName,     "HookParameterName",    VL,        24);
-CONSTRUCT_TYPED_SFIELD(sfHookParameterValue,    "HookParameterValue",   VL,        25);
-CONSTRUCT_TYPED_SFIELD(sfDIDDocument,           "DIDDocument",          VL,        26);
-CONSTRUCT_TYPED_SFIELD(sfData,                  "Data",                 VL,        27);
-CONSTRUCT_TYPED_SFIELD(sfAssetClass,            "AssetClass",           VL,        28);
-CONSTRUCT_TYPED_SFIELD(sfProvider,              "Provider",             VL,        29);
-CONSTRUCT_TYPED_SFIELD(sfMPTokenMetadata,       "MPTokenMetadata",      VL,        30);
-
-// account
-CONSTRUCT_TYPED_SFIELD(sfAccount,               "Account",              ACCOUNT,    1);
-CONSTRUCT_TYPED_SFIELD(sfOwner,                 "Owner",                ACCOUNT,    2);
-CONSTRUCT_TYPED_SFIELD(sfDestination,           "Destination",          ACCOUNT,    3);
-CONSTRUCT_TYPED_SFIELD(sfIssuer,                "Issuer",               ACCOUNT,    4);
-CONSTRUCT_TYPED_SFIELD(sfAuthorize,             "Authorize",            ACCOUNT,    5);
-CONSTRUCT_TYPED_SFIELD(sfUnauthorize,           "Unauthorize",          ACCOUNT,    6);
-//                                                                                  7 is currently unused
-CONSTRUCT_TYPED_SFIELD(sfRegularKey,            "RegularKey",           ACCOUNT,    8);
-CONSTRUCT_TYPED_SFIELD(sfNFTokenMinter,         "NFTokenMinter",        ACCOUNT,    9);
-CONSTRUCT_TYPED_SFIELD(sfEmitCallback,          "EmitCallback",         ACCOUNT,   10);
-CONSTRUCT_TYPED_SFIELD(sfMPTokenHolder,         "MPTokenHolder",        ACCOUNT,   11);
-
-// account (uncommon)
-CONSTRUCT_TYPED_SFIELD(sfHookAccount,           "HookAccount",          ACCOUNT,   16);
-CONSTRUCT_TYPED_SFIELD(sfOtherChainSource,      "OtherChainSource",     ACCOUNT,   18);
-CONSTRUCT_TYPED_SFIELD(sfOtherChainDestination, "OtherChainDestination",ACCOUNT,   19);
-CONSTRUCT_TYPED_SFIELD(sfAttestationSignerAccount, "AttestationSignerAccount", ACCOUNT, 20);
-CONSTRUCT_TYPED_SFIELD(sfAttestationRewardAccount, "AttestationRewardAccount", ACCOUNT, 21);
-CONSTRUCT_TYPED_SFIELD(sfLockingChainDoor,      "LockingChainDoor",     ACCOUNT,   22);
-CONSTRUCT_TYPED_SFIELD(sfIssuingChainDoor,      "IssuingChainDoor",     ACCOUNT,   23);
-
-// vector of 256-bit
-CONSTRUCT_TYPED_SFIELD(sfIndexes,               "Indexes",              VECTOR256,  1, SField::sMD_Never);
-CONSTRUCT_TYPED_SFIELD(sfHashes,                "Hashes",               VECTOR256,  2);
-CONSTRUCT_TYPED_SFIELD(sfAmendments,            "Amendments",           VECTOR256,  3);
-CONSTRUCT_TYPED_SFIELD(sfNFTokenOffers,         "NFTokenOffers",        VECTOR256,  4);
-
-// path set
-CONSTRUCT_UNTYPED_SFIELD(sfPaths,               "Paths",                PATHSET,    1);
-
-// currency
-CONSTRUCT_TYPED_SFIELD(sfBaseAsset,             "BaseAsset",            CURRENCY,   1);
-CONSTRUCT_TYPED_SFIELD(sfQuoteAsset,            "QuoteAsset",           CURRENCY,   2);
-
-// issue
-CONSTRUCT_TYPED_SFIELD(sfLockingChainIssue,     "LockingChainIssue",    ISSUE,      1);
-CONSTRUCT_TYPED_SFIELD(sfIssuingChainIssue,     "IssuingChainIssue",    ISSUE,      2);
-CONSTRUCT_TYPED_SFIELD(sfAsset,                 "Asset",                ISSUE,      3);
-CONSTRUCT_TYPED_SFIELD(sfAsset2,                "Asset2",               ISSUE,      4);
-
-// Bridge
-CONSTRUCT_TYPED_SFIELD(sfXChainBridge,           "XChainBridge",        XCHAIN_BRIDGE,
-                                                                               1);
-// inner object
-// OBJECT/1 is reserved for end of object
-CONSTRUCT_UNTYPED_SFIELD(sfTransactionMetaData, "TransactionMetaData",  OBJECT,     2);
-CONSTRUCT_UNTYPED_SFIELD(sfCreatedNode,         "CreatedNode",          OBJECT,     3);
-CONSTRUCT_UNTYPED_SFIELD(sfDeletedNode,         "DeletedNode",          OBJECT,     4);
-CONSTRUCT_UNTYPED_SFIELD(sfModifiedNode,        "ModifiedNode",         OBJECT,     5);
-CONSTRUCT_UNTYPED_SFIELD(sfPreviousFields,      "PreviousFields",       OBJECT,     6);
-CONSTRUCT_UNTYPED_SFIELD(sfFinalFields,         "FinalFields",          OBJECT,     7);
-CONSTRUCT_UNTYPED_SFIELD(sfNewFields,           "NewFields",            OBJECT,     8);
-CONSTRUCT_UNTYPED_SFIELD(sfTemplateEntry,       "TemplateEntry",        OBJECT,     9);
-CONSTRUCT_UNTYPED_SFIELD(sfMemo,                "Memo",                 OBJECT,    10);
-CONSTRUCT_UNTYPED_SFIELD(sfSignerEntry,         "SignerEntry",          OBJECT,    11);
-CONSTRUCT_UNTYPED_SFIELD(sfNFToken,             "NFToken",              OBJECT,    12);
-CONSTRUCT_UNTYPED_SFIELD(sfEmitDetails,         "EmitDetails",          OBJECT,    13);
-CONSTRUCT_UNTYPED_SFIELD(sfHook,                "Hook",                 OBJECT,    14);
-
-// inner object (uncommon)
-CONSTRUCT_UNTYPED_SFIELD(sfSigner,              "Signer",               OBJECT,    16);
-//                                                                                 17 has not been used yet
-CONSTRUCT_UNTYPED_SFIELD(sfMajority,            "Majority",             OBJECT,    18);
-CONSTRUCT_UNTYPED_SFIELD(sfDisabledValidator,   "DisabledValidator",    OBJECT,    19);
-CONSTRUCT_UNTYPED_SFIELD(sfEmittedTxn,          "EmittedTxn",           OBJECT,    20);
-CONSTRUCT_UNTYPED_SFIELD(sfHookExecution,       "HookExecution",        OBJECT,    21);
-CONSTRUCT_UNTYPED_SFIELD(sfHookDefinition,      "HookDefinition",       OBJECT,    22);
-CONSTRUCT_UNTYPED_SFIELD(sfHookParameter,       "HookParameter",        OBJECT,    23);
-CONSTRUCT_UNTYPED_SFIELD(sfHookGrant,           "HookGrant",            OBJECT,    24);
-CONSTRUCT_UNTYPED_SFIELD(sfVoteEntry,           "VoteEntry",            OBJECT,    25);
-CONSTRUCT_UNTYPED_SFIELD(sfAuctionSlot,         "AuctionSlot",          OBJECT,    26);
-CONSTRUCT_UNTYPED_SFIELD(sfAuthAccount,         "AuthAccount",          OBJECT,    27);
-CONSTRUCT_UNTYPED_SFIELD(sfXChainClaimProofSig, "XChainClaimProofSig",  OBJECT,    28);
-CONSTRUCT_UNTYPED_SFIELD(sfXChainCreateAccountProofSig,
-                                                "XChainCreateAccountProofSig",
-                                                                        OBJECT,    29);
-CONSTRUCT_UNTYPED_SFIELD(sfXChainClaimAttestationCollectionElement,
-                                                 "XChainClaimAttestationCollectionElement",
-                                                                        OBJECT,    30);
-CONSTRUCT_UNTYPED_SFIELD(sfXChainCreateAccountAttestationCollectionElement,
-                                                 "XChainCreateAccountAttestationCollectionElement",
-                                                                        OBJECT,    31);
-CONSTRUCT_UNTYPED_SFIELD(sfPriceData,            "PriceData",           OBJECT,    32);
-
-// array of objects
-//                                                                            ARRAY/1 is reserved for end of array
-//                                                                                  2 has never been used
-CONSTRUCT_UNTYPED_SFIELD(sfSigners,             "Signers",              ARRAY,      3, SField::sMD_Default, SField::notSigning);
-CONSTRUCT_UNTYPED_SFIELD(sfSignerEntries,       "SignerEntries",        ARRAY,      4);
-CONSTRUCT_UNTYPED_SFIELD(sfTemplate,            "Template",             ARRAY,      5);
-CONSTRUCT_UNTYPED_SFIELD(sfNecessary,           "Necessary",            ARRAY,      6);
-CONSTRUCT_UNTYPED_SFIELD(sfSufficient,          "Sufficient",           ARRAY,      7);
-CONSTRUCT_UNTYPED_SFIELD(sfAffectedNodes,       "AffectedNodes",        ARRAY,      8);
-CONSTRUCT_UNTYPED_SFIELD(sfMemos,               "Memos",                ARRAY,      9);
-CONSTRUCT_UNTYPED_SFIELD(sfNFTokens,            "NFTokens",             ARRAY,     10);
-CONSTRUCT_UNTYPED_SFIELD(sfHooks,               "Hooks",                ARRAY,     11);
-CONSTRUCT_UNTYPED_SFIELD(sfVoteSlots,           "VoteSlots",            ARRAY,     12);
-
-// array of objects (uncommon)
-CONSTRUCT_UNTYPED_SFIELD(sfMajorities,          "Majorities",           ARRAY,     16);
-CONSTRUCT_UNTYPED_SFIELD(sfDisabledValidators,  "DisabledValidators",   ARRAY,     17);
-CONSTRUCT_UNTYPED_SFIELD(sfHookExecutions,      "HookExecutions",       ARRAY,     18);
-CONSTRUCT_UNTYPED_SFIELD(sfHookParameters,      "HookParameters",       ARRAY,     19);
-CONSTRUCT_UNTYPED_SFIELD(sfHookGrants,          "HookGrants",           ARRAY,     20);
-CONSTRUCT_UNTYPED_SFIELD(sfXChainClaimAttestations,
-                                                 "XChainClaimAttestations",
-                                                                        ARRAY,     21);
-CONSTRUCT_UNTYPED_SFIELD(sfXChainCreateAccountAttestations,
-                                                 "XChainCreateAccountAttestations",
-                                                                        ARRAY,     22);
-// 23 is unused and available for use
-CONSTRUCT_UNTYPED_SFIELD(sfPriceDataSeries,     "PriceDataSeries",      ARRAY,     24);
-CONSTRUCT_UNTYPED_SFIELD(sfAuthAccounts,        "AuthAccounts",         ARRAY,     25);
-
-// clang-format on
-=======
->>>>>>> 63209c26
 
 #include <xrpl/protocol/detail/sfields.macro>
 
