--- conflicted
+++ resolved
@@ -58,10 +58,7 @@
     bool close_on_timer_ = false;
     bool ping_active_ = false;
     beast::websocket::ping_data payload_;
-<<<<<<< HEAD
-=======
     error_code ec_;
->>>>>>> 7cd4d788
 
 public:
     template<class Body, class Headers>
@@ -448,16 +445,10 @@
         return;
     if(! ec)
     {
-<<<<<<< HEAD
-        if(! close_on_timer_ || !ping_active_)
-        {
-            start_timer();
-=======
         if(! close_on_timer_ || ! ping_active_)
         {
             start_timer();
             close_on_timer_ = true;
->>>>>>> 7cd4d788
             ping_active_ = true;
             // cryptographic is probably overkill..
             beast::rngfill(payload_.begin(),
@@ -468,11 +459,7 @@
                         impl().shared_from_this(),
                             std::placeholders::_1)));
             JLOG(this->j_.trace()) <<
-<<<<<<< HEAD
-                "sent pong";
-=======
                 "sent ping";
->>>>>>> 7cd4d788
             return;
         }
         ec = boost::system::errc::make_error_code(
@@ -481,8 +468,6 @@
     fail(ec, "timer");
 }
 
-<<<<<<< HEAD
-=======
 template<class Handler, class Impl>
 template<class String>
 void
@@ -502,7 +487,6 @@
     }
 }
 
->>>>>>> 7cd4d788
 } // ripple
 
 #endif