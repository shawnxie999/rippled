//------------------------------------------------------------------------------
/*
    This file is part of rippled: https://github.com/ripple/rippled
    Copyright (c) 2012, 2013 Ripple Labs Inc.

    Permission to use, copy, modify, and/or distribute this software for any
    purpose  with  or without fee is hereby granted, provided that the above
    copyright notice and this permission notice appear in all copies.

    THE  SOFTWARE IS PROVIDED "AS IS" AND THE AUTHOR DISCLAIMS ALL WARRANTIES
    WITH  REGARD  TO  THIS  SOFTWARE  INCLUDING  ALL  IMPLIED  WARRANTIES  OF
    MERCHANTABILITY  AND  FITNESS. IN NO EVENT SHALL THE AUTHOR BE LIABLE FOR
    ANY  SPECIAL ,  DIRECT, INDIRECT, OR CONSEQUENTIAL DAMAGES OR ANY DAMAGES
    WHATSOEVER  RESULTING  FROM  LOSS  OF USE, DATA OR PROFITS, WHETHER IN AN
    ACTION  OF  CONTRACT, NEGLIGENCE OR OTHER TORTIOUS ACTION, ARISING OUT OF
    OR IN CONNECTION WITH THE USE OR PERFORMANCE OF THIS SOFTWARE.
*/
//==============================================================================

#ifndef RIPPLE_PROTOCOL_JSONFIELDS_H_INCLUDED
#define RIPPLE_PROTOCOL_JSONFIELDS_H_INCLUDED

#include <ripple/json/json_value.h>

namespace ripple {
namespace jss {

// JSON static strings

#define JSS(x) constexpr ::Json::StaticString x(#x)

/* These "StaticString" field names are used instead of string literals to
   optimize the performance of accessing properties of Json::Value objects.

   Most strings have a trailing comment. Here is the legend:

   in: Read by the given RPC handler from its `Json::Value` parameter.
   out: Assigned by the given RPC handler in the `Json::Value` it returns.
   field: A field of at least one type of transaction.
   RPC: Common properties of RPC requests and responses.
   error: Common properties of RPC error responses.
*/

<<<<<<< HEAD
JSS(AL_size);                // out: GetCounts
JSS(AL_hit_rate);            // out: GetCounts
JSS(Account);                // in: TransactionSign; field.
JSS(AccountDelete);          // transaction type.
JSS(AccountRoot);            // ledger type.
JSS(AccountSet);             // transaction type.
JSS(Amendments);             // ledger type.
JSS(Amount);                 // in: TransactionSign; field.
JSS(CFTokenIssuance);        // ledger type.
JSS(CFTokenIssuanceCreate);  // transaction type.
JSS(Check);                  // ledger type.
JSS(CheckCancel);            // transaction type.
JSS(CheckCash);              // transaction type.
JSS(CheckCreate);            // transaction type.
JSS(ClearFlag);              // field.
JSS(DeliverMin);             // in: TransactionSign
JSS(DepositPreauth);         // transaction and ledger type.
JSS(Destination);            // in: TransactionSign; field.
JSS(DirectoryNode);          // ledger type.
JSS(EnableAmendment);        // transaction type.
JSS(Escrow);                 // ledger type.
JSS(EscrowCancel);           // transaction type.
JSS(EscrowCreate);           // transaction type.
JSS(EscrowFinish);           // transaction type.
JSS(Fee);                    // in/out: TransactionSign; field.
JSS(FeeSettings);            // ledger type.
JSS(Flags);                  // in/out: TransactionSign; field.
JSS(incomplete_shards);      // out: OverlayImpl, PeerImp
JSS(Invalid);                //
JSS(LastLedgerSequence);     // in: TransactionSign; field
JSS(LedgerHashes);           // ledger type.
JSS(LimitAmount);            // field.
JSS(NetworkID);              // field.
JSS(NFTokenBurn);            // transaction type.
JSS(NFTokenMint);            // transaction type.
JSS(NFTokenOffer);           // ledger type.
JSS(NFTokenAcceptOffer);     // transaction type.
JSS(NFTokenCancelOffer);     // transaction type.
JSS(NFTokenCreateOffer);     // transaction type.
JSS(NFTokenPage);            // ledger type.
JSS(Offer);                  // ledger type.
JSS(OfferCancel);            // transaction type.
JSS(OfferCreate);            // transaction type.
JSS(OfferSequence);          // field.
JSS(Paths);                  // in/out: TransactionSign
JSS(PayChannel);             // ledger type.
JSS(Payment);                // transaction type.
JSS(PaymentChannelClaim);    // transaction type.
JSS(PaymentChannelCreate);   // transaction type.
JSS(PaymentChannelFund);     // transaction type.
JSS(RippleState);            // ledger type.
JSS(SLE_hit_rate);           // out: GetCounts.
JSS(SetFee);                 // transaction type.
JSS(UNLModify);              // transaction type.
JSS(SettleDelay);            // in: TransactionSign
JSS(SendMax);                // in: TransactionSign
JSS(Sequence);               // in/out: TransactionSign; field.
JSS(SetFlag);                // field.
JSS(SetRegularKey);          // transaction type.
JSS(SignerList);             // ledger type.
JSS(SignerListSet);          // transaction type.
JSS(SigningPubKey);          // field.
JSS(TakerGets);              // field.
JSS(TakerPays);              // field.
JSS(Ticket);                 // ledger type.
JSS(TicketCreate);           // transaction type.
JSS(TxnSignature);           // field.
JSS(TransactionType);        // in: TransactionSign.
JSS(TransferRate);           // in: TransferRate.
JSS(TrustSet);               // transaction type.
JSS(aborted);                // out: InboundLedger
=======
JSS(AL_size);              // out: GetCounts
JSS(AL_hit_rate);          // out: GetCounts
JSS(Account);              // in: TransactionSign; field.
JSS(AccountDelete);        // transaction type.
JSS(AccountRoot);          // ledger type.
JSS(AccountSet);           // transaction type.
JSS(AMM);                  // ledger type
JSS(AMMBid);               // transaction type
JSS(AMMID);                // field
JSS(AMMCreate);            // transaction type
JSS(AMMDeposit);           // transaction type
JSS(AMMDelete);            // transaction type
JSS(AMMVote);              // transaction type
JSS(AMMWithdraw);          // transaction type
JSS(Amendments);           // ledger type.
JSS(Amount);               // in: TransactionSign; field.
JSS(Amount2);              // in/out: AMM IOU/XRP pool, deposit, withdraw amount
JSS(Asset);                // in: AMM Asset1
JSS(Asset2);               // in: AMM Asset2
JSS(AuthAccount);          // in: AMM Auction Slot
JSS(AuthAccounts);         // in: AMM Auction Slot
JSS(Bridge);               // ledger type.
JSS(Check);                // ledger type.
JSS(CheckCancel);          // transaction type.
JSS(CheckCash);            // transaction type.
JSS(CheckCreate);          // transaction type.
JSS(Clawback);             // transaction type.
JSS(ClearFlag);            // field.
JSS(DeliverMin);           // in: TransactionSign
JSS(DepositPreauth);       // transaction and ledger type.
JSS(Destination);          // in: TransactionSign; field.
JSS(DirectoryNode);        // ledger type.
JSS(EnableAmendment);      // transaction type.
JSS(EPrice);               // in: AMM Deposit option
JSS(Escrow);               // ledger type.
JSS(EscrowCancel);         // transaction type.
JSS(EscrowCreate);         // transaction type.
JSS(EscrowFinish);         // transaction type.
JSS(Fee);                  // in/out: TransactionSign; field.
JSS(FeeSettings);          // ledger type.
JSS(Flags);                // in/out: TransactionSign; field.
JSS(incomplete_shards);    // out: OverlayImpl, PeerImp
JSS(Invalid);              //
JSS(LastLedgerSequence);   // in: TransactionSign; field
JSS(LedgerHashes);         // ledger type.
JSS(LimitAmount);          // field.
JSS(BidMax);               // in: AMM Bid
JSS(BidMin);               // in: AMM Bid
JSS(NetworkID);            // field.
JSS(NFTokenBurn);          // transaction type.
JSS(NFTokenMint);          // transaction type.
JSS(NFTokenOffer);         // ledger type.
JSS(NFTokenAcceptOffer);   // transaction type.
JSS(NFTokenCancelOffer);   // transaction type.
JSS(NFTokenCreateOffer);   // transaction type.
JSS(NFTokenPage);          // ledger type.
JSS(LPTokenOut);           // in: AMM Liquidity Provider deposit tokens
JSS(LPTokenIn);            // in: AMM Liquidity Provider withdraw tokens
JSS(LPToken);              // out: AMM Liquidity Provider tokens info
JSS(Offer);                // ledger type.
JSS(OfferCancel);          // transaction type.
JSS(OfferCreate);          // transaction type.
JSS(OfferSequence);        // field.
JSS(Paths);                // in/out: TransactionSign
JSS(PayChannel);           // ledger type.
JSS(Payment);              // transaction type.
JSS(PaymentChannelClaim);  // transaction type.
JSS(PaymentChannelCreate);               // transaction type.
JSS(PaymentChannelFund);                 // transaction type.
JSS(RippleState);                        // ledger type.
JSS(SLE_hit_rate);                       // out: GetCounts.
JSS(SetFee);                             // transaction type.
JSS(UNLModify);                          // transaction type.
JSS(SettleDelay);                        // in: TransactionSign
JSS(SendMax);                            // in: TransactionSign
JSS(Sequence);                           // in/out: TransactionSign; field.
JSS(SetFlag);                            // field.
JSS(SetRegularKey);                      // transaction type.
JSS(SignerList);                         // ledger type.
JSS(SignerListSet);                      // transaction type.
JSS(SigningPubKey);                      // field.
JSS(TakerGets);                          // field.
JSS(TakerPays);                          // field.
JSS(Ticket);                             // ledger type.
JSS(TicketCreate);                       // transaction type.
JSS(TxnSignature);                       // field.
JSS(TradingFee);                         // in/out: AMM trading fee
JSS(TransactionType);                    // in: TransactionSign.
JSS(TransferRate);                       // in: TransferRate.
JSS(TrustSet);                           // transaction type.
JSS(VoteSlots);                          // out: AMM Vote
JSS(XChainAddAccountCreateAttestation);  // transaction type.
JSS(XChainAddClaimAttestation);          // transaction type.
JSS(XChainAccountCreateCommit);          // transaction type.
JSS(XChainClaim);                        // transaction type.
JSS(XChainCommit);                       // transaction type.
JSS(XChainCreateBridge);                 // transaction type.
JSS(XChainCreateClaimID);                // transaction type.
JSS(XChainModifyBridge);                 // transaction type.
JSS(XChainOwnedClaimID);                 // ledger type.
JSS(XChainOwnedCreateAccountClaimID);    // ledger type.
JSS(aborted);                            // out: InboundLedger
>>>>>>> a948203d
JSS(accepted);               // out: LedgerToJson, OwnerInfo, SubmitTransaction
JSS(account);                // in/out: many
JSS(accountState);           // out: LedgerToJson
JSS(accountTreeHash);        // out: ledger/Ledger.cpp
JSS(account_data);           // out: AccountInfo
JSS(account_flags);          // out: AccountInfo
JSS(account_hash);           // out: LedgerToJson
JSS(account_id);             // out: WalletPropose
JSS(account_nfts);           // out: AccountNFTs
JSS(account_objects);        // out: AccountObjects
JSS(account_root);           // in: LedgerEntry
JSS(account_sequence_next);  // out: SubmitTransaction
JSS(account_sequence_available);  // out: SubmitTransaction
JSS(account_history_tx_stream);   // in: Subscribe, Unsubscribe
JSS(account_history_tx_index);    // out: Account txn history subscribe

JSS(account_history_tx_first);  // out: Account txn history subscribe
JSS(account_history_boundary);  // out: Account txn history subscribe
JSS(accounts);                  // in: LedgerEntry, Subscribe,
                                //     handlers/Ledger, Unsubscribe
JSS(accounts_proposed);         // in: Subscribe, Unsubscribe
JSS(action);
JSS(acquiring);                   // out: LedgerRequest
JSS(address);                     // out: PeerImp
JSS(affected);                    // out: AcceptedLedgerTx
JSS(age);                         // out: NetworkOPs, Peers
JSS(alternatives);                // out: PathRequest, RipplePathFind
JSS(amendment_blocked);           // out: NetworkOPs
JSS(amendments);                  // in: AccountObjects, out: NetworkOPs
JSS(amm);                         // out: amm_info
JSS(amm_account);                 // in: amm_info
JSS(amount);                      // out: AccountChannels, amm_info
JSS(amount2);                     // out: amm_info
JSS(api_version);                 // in: many, out: Version
JSS(api_version_low);             // out: Version
JSS(applied);                     // out: SubmitTransaction
JSS(asks);                        // out: Subscribe
JSS(asset);                       // in: amm_info
JSS(asset2);                      // in: amm_info
JSS(assets);                      // out: GatewayBalances
JSS(asset_frozen);                // out: amm_info
JSS(asset2_frozen);               // out: amm_info
JSS(attestations);                //
JSS(attestation_reward_account);  //
JSS(auction_slot);                // out: amm_info
JSS(authorized);                  // out: AccountLines
JSS(auth_accounts);               // out: amm_info
JSS(auth_change);                 // out: AccountInfo
JSS(auth_change_queued);          // out: AccountInfo
JSS(available);                   // out: ValidatorList
JSS(avg_bps_recv);                // out: Peers
JSS(avg_bps_sent);                // out: Peers
JSS(balance);                     // out: AccountLines
JSS(balances);                    // out: GatewayBalances
JSS(base);                        // out: LogLevel
JSS(base_fee);                    // out: NetworkOPs
JSS(base_fee_xrp);                // out: NetworkOPs
JSS(bids);                        // out: Subscribe
JSS(binary);                      // in: AccountTX, LedgerEntry,
                                  //     AccountTxOld, Tx LedgerData
JSS(blob);                        // out: ValidatorList
JSS(blobs_v2);                    // out: ValidatorList
                                  // in: UNL
JSS(books);                       // in: Subscribe, Unsubscribe
JSS(both);                        // in: Subscribe, Unsubscribe
JSS(both_sides);                  // in: Subscribe, Unsubscribe
JSS(broadcast);                   // out: SubmitTransaction
JSS(bridge);                      // in: LedgerEntry
JSS(bridge_account);              // in: LedgerEntry
JSS(build_path);                  // in: TransactionSign
JSS(build_version);               // out: NetworkOPs
JSS(cancel_after);                // out: AccountChannels
JSS(can_delete);                  // out: CanDelete
JSS(changes);                     // out: BookChanges
JSS(channel_id);                  // out: AccountChannels
JSS(channels);                    // out: AccountChannels
JSS(check);                       // in: AccountObjects
JSS(check_nodes);                 // in: LedgerCleaner
JSS(clear);                       // in/out: FetchInfo
JSS(close);                       // out: BookChanges
JSS(close_flags);                 // out: LedgerToJson
JSS(close_time);                  // in: Application, out: NetworkOPs,
                                  //      RCLCxPeerPos, LedgerToJson
JSS(close_time_estimated);        // in: Application, out: LedgerToJson
JSS(close_time_human);            // out: LedgerToJson
JSS(close_time_offset);           // out: NetworkOPs
JSS(close_time_resolution);       // in: Application; out: LedgerToJson
JSS(closed);                      // out: NetworkOPs, LedgerToJson,
                                  //      handlers/Ledger
JSS(closed_ledger);               // out: NetworkOPs
JSS(cluster);                     // out: PeerImp
JSS(code);                        // out: errors
JSS(command);                     // in: RPCHandler
JSS(complete);                    // out: NetworkOPs, InboundLedger
JSS(complete_ledgers);            // out: NetworkOPs, PeerImp
JSS(complete_shards);             // out: OverlayImpl, PeerImp
JSS(consensus);                   // out: NetworkOPs, LedgerConsensus
JSS(converge_time);               // out: NetworkOPs
JSS(converge_time_s);             // out: NetworkOPs
JSS(cookie);                      // out: NetworkOPs
JSS(count);                       // in: AccountTx*, ValidatorList
JSS(counters);                    // in/out: retrieve counters
JSS(ctid);                        // in/out: Tx RPC
JSS(currency_a);                  // out: BookChanges
JSS(currency_b);                  // out: BookChanges
JSS(currentShard);                // out: NodeToShardStatus
JSS(currentShardIndex);           // out: NodeToShardStatus
JSS(currency);                    // in: paths/PathRequest, STAmount
                                  // out: STPathSet, STAmount,
                                  //      AccountLines
JSS(current);                     // out: OwnerInfo
JSS(current_activities);
JSS(current_ledger_size);     // out: TxQ
JSS(current_queue_size);      // out: TxQ
JSS(data);                    // out: LedgerData
JSS(date);                    // out: tx/Transaction, NetworkOPs
JSS(dbKBLedger);              // out: getCounts
JSS(dbKBTotal);               // out: getCounts
JSS(dbKBTransaction);         // out: getCounts
JSS(debug_signing);           // in: TransactionSign
JSS(deletion_blockers_only);  // in: AccountObjects
JSS(delivered_amount);        // out: insertDeliveredAmount
JSS(deposit_authorized);      // out: deposit_authorized
JSS(deposit_preauth);         // in: AccountObjects, LedgerData
JSS(deprecated);              // out
JSS(descending);              // in: AccountTx*
JSS(description);             // in/out: Reservations
JSS(destination);             // in: nft_buy_offers, nft_sell_offers
JSS(destination_account);     // in: PathRequest, RipplePathFind, account_lines
                              // out: AccountChannels
JSS(destination_amount);      // in: PathRequest, RipplePathFind
JSS(destination_currencies);  // in: PathRequest, RipplePathFind
JSS(destination_tag);         // in: PathRequest
                              // out: AccountChannels
JSS(details);                 // out: Manifest, server_info
JSS(dir_entry);               // out: DirectoryEntryIterator
JSS(dir_index);               // out: DirectoryEntryIterator
JSS(dir_root);                // out: DirectoryEntryIterator
JSS(directory);               // in: LedgerEntry
JSS(discounted_fee);          // out: amm_info
JSS(domain);                  // out: ValidatorInfo, Manifest
JSS(drops);                   // out: TxQ
JSS(duration_us);             // out: NetworkOPs
JSS(effective);               // out: ValidatorList
                              // in: UNL
JSS(enabled);                 // out: AmendmentTable
JSS(engine_result);           // out: NetworkOPs, TransactionSign, Submit
JSS(engine_result_code);      // out: NetworkOPs, TransactionSign, Submit
JSS(engine_result_message);   // out: NetworkOPs, TransactionSign, Submit
JSS(ephemeral_key);           // out: ValidatorInfo
                              // in/out: Manifest
JSS(error);                   // out: error
JSS(errored);
JSS(error_code);            // out: error
JSS(error_exception);       // out: Submit
JSS(error_message);         // out: error
JSS(escrow);                // in: LedgerEntry
JSS(expand);                // in: handler/Ledger
JSS(expected_date);         // out: any (warnings)
JSS(expected_date_UTC);     // out: any (warnings)
JSS(expected_ledger_size);  // out: TxQ
JSS(expiration);            // out: AccountOffers, AccountChannels,
                            //      ValidatorList, amm_info
JSS(fail_hard);             // in: Sign, Submit
JSS(failed);                // out: InboundLedger
JSS(feature);               // in: Feature
JSS(features);              // out: Feature
JSS(fee);                   // out: NetworkOPs, Peers
JSS(fee_base);              // out: NetworkOPs
JSS(fee_div_max);           // in: TransactionSign
JSS(fee_level);             // out: AccountInfo
JSS(fee_mult_max);          // in: TransactionSign
JSS(fee_ref);               // out: NetworkOPs
JSS(fetch_pack);            // out: NetworkOPs
JSS(first);                 // out: rpc/Version
JSS(firstSequence);         // out: NodeToShardStatus
JSS(firstShardIndex);       // out: NodeToShardStatus
JSS(finished);
JSS(fix_txns);              // in: LedgerCleaner
JSS(flags);                 // out: AccountOffers,
                            //      NetworkOPs
JSS(forward);               // in: AccountTx
JSS(freeze);                // out: AccountLines
JSS(freeze_peer);           // out: AccountLines
JSS(frozen_balances);       // out: GatewayBalances
JSS(full);                  // in: LedgerClearer, handlers/Ledger
JSS(full_reply);            // out: PathFind
JSS(fullbelow_size);        // out: GetCounts
JSS(good);                  // out: RPCVersion
JSS(hash);                  // out: NetworkOPs, InboundLedger,
                            //      LedgerToJson, STTx; field
JSS(hashes);                // in: AccountObjects
JSS(have_header);           // out: InboundLedger
JSS(have_state);            // out: InboundLedger
JSS(have_transactions);     // out: InboundLedger
JSS(high);                  // out: BookChanges
JSS(highest_sequence);      // out: AccountInfo
JSS(highest_ticket);        // out: AccountInfo
JSS(historical_perminute);  // historical_perminute.
JSS(hostid);                // out: NetworkOPs
JSS(hotwallet);             // in: GatewayBalances
JSS(id);                    // websocket.
JSS(ident);                 // in: AccountCurrencies, AccountInfo,
                            //     OwnerInfo
JSS(ignore_default);        // in: AccountLines
JSS(inLedger);              // out: tx/Transaction
JSS(inbound);               // out: PeerImp
JSS(index);                 // in: LedgerEntry, DownloadShard
                            // out: STLedgerEntry,
                            //      LedgerEntry, TxHistory, LedgerData
JSS(info);                  // out: ServerInfo, ConsensusInfo, FetchInfo
JSS(initial_sync_duration_us);
JSS(internal_command);     // in: Internal
JSS(invalid_API_version);  // out: Many, when a request has an invalid
                           //      version
JSS(io_latency_ms);        // out: NetworkOPs
JSS(ip);                   // in: Connect, out: OverlayImpl
JSS(is_burned);            // out: nft_info (clio)
JSS(issuer);               // in: RipplePathFind, Subscribe,
                           //     Unsubscribe, BookOffers
                           // out: STPathSet, STAmount
JSS(job);
JSS(job_queue);
JSS(jobs);
JSS(jsonrpc);                     // json version
JSS(jq_trans_overflow);           // JobQueue transaction limit overflow.
JSS(kept);                        // out: SubmitTransaction
JSS(key);                         // out
JSS(key_type);                    // in/out: WalletPropose, TransactionSign
JSS(latency);                     // out: PeerImp
JSS(last);                        // out: RPCVersion
JSS(lastSequence);                // out: NodeToShardStatus
JSS(lastShardIndex);              // out: NodeToShardStatus
JSS(last_close);                  // out: NetworkOPs
JSS(last_refresh_time);           // out: ValidatorSite
JSS(last_refresh_status);         // out: ValidatorSite
JSS(last_refresh_message);        // out: ValidatorSite
JSS(ledger);                      // in: NetworkOPs, LedgerCleaner,
                                  //     RPCHelpers
                                  // out: NetworkOPs, PeerImp
JSS(ledger_current_index);        // out: NetworkOPs, RPCHelpers,
                                  //      LedgerCurrent, LedgerAccept,
                                  //      AccountLines
JSS(ledger_data);                 // out: LedgerHeader
JSS(ledger_hash);                 // in: RPCHelpers, LedgerRequest,
                                  //     RipplePathFind, TransactionEntry,
                                  //     handlers/Ledger
                                  // out: NetworkOPs, RPCHelpers,
                                  //      LedgerClosed, LedgerData,
                                  //      AccountLines
JSS(ledger_hit_rate);             // out: GetCounts
JSS(ledger_index);                // in/out: many
JSS(ledger_index_max);            // in, out: AccountTx*
JSS(ledger_index_min);            // in, out: AccountTx*
JSS(ledger_max);                  // in, out: AccountTx*
JSS(ledger_min);                  // in, out: AccountTx*
JSS(ledger_time);                 // out: NetworkOPs
JSS(levels);                      // LogLevels
JSS(limit);                       // in/out: AccountTx*, AccountOffers,
                                  //         AccountLines, AccountObjects
                                  // in: LedgerData, BookOffers
JSS(limit_peer);                  // out: AccountLines
JSS(lines);                       // out: AccountLines
JSS(list);                        // out: ValidatorList
JSS(load);                        // out: NetworkOPs, PeerImp
JSS(load_base);                   // out: NetworkOPs
JSS(load_factor);                 // out: NetworkOPs
JSS(load_factor_cluster);         // out: NetworkOPs
JSS(load_factor_fee_escalation);  // out: NetworkOPs
JSS(load_factor_fee_queue);       // out: NetworkOPs
JSS(load_factor_fee_reference);   // out: NetworkOPs
JSS(load_factor_local);           // out: NetworkOPs
JSS(load_factor_net);             // out: NetworkOPs
JSS(load_factor_server);          // out: NetworkOPs
JSS(load_fee);                    // out: LoadFeeTrackImp, NetworkOPs
JSS(local);                       // out: resource/Logic.h
JSS(local_txs);                   // out: GetCounts
JSS(local_static_keys);           // out: ValidatorList
JSS(low);                         // out: BookChanges
JSS(lowest_sequence);             // out: AccountInfo
JSS(lowest_ticket);               // out: AccountInfo
JSS(lp_token);                    // out: amm_info
JSS(majority);                    // out: RPC feature
JSS(manifest);                    // out: ValidatorInfo, Manifest
JSS(marker);                      // in/out: AccountTx, AccountOffers,
                                  //         AccountLines, AccountObjects,
                                  //         LedgerData
                                  // in: BookOffers
JSS(master_key);                  // out: WalletPropose, NetworkOPs,
                                  //      ValidatorInfo
                                  // in/out: Manifest
JSS(master_seed);                 // out: WalletPropose
JSS(master_seed_hex);             // out: WalletPropose
JSS(master_signature);            // out: pubManifest
JSS(max_ledger);                  // in/out: LedgerCleaner
JSS(max_queue_size);              // out: TxQ
JSS(max_spend_drops);             // out: AccountInfo
JSS(max_spend_drops_total);       // out: AccountInfo
JSS(median_fee);                  // out: TxQ
JSS(median_level);                // out: TxQ
JSS(message);                     // error.
JSS(meta);                        // out: NetworkOPs, AccountTx*, Tx
JSS(metaData);
JSS(metadata);  // out: TransactionEntry
JSS(method);    // RPC
JSS(methods);
JSS(metrics);                    // out: Peers
JSS(min_count);                  // in: GetCounts
JSS(min_ledger);                 // in: LedgerCleaner
JSS(minimum_fee);                // out: TxQ
JSS(minimum_level);              // out: TxQ
JSS(missingCommand);             // error
JSS(name);                       // out: AmendmentTableImpl, PeerImp
JSS(needed_state_hashes);        // out: InboundLedger
JSS(needed_transaction_hashes);  // out: InboundLedger
JSS(network_id);                 // out: NetworkOPs
JSS(network_ledger);             // out: NetworkOPs
JSS(next_refresh_time);          // out: ValidatorSite
JSS(nft_id);                     // in: nft_sell_offers, nft_buy_offers
JSS(nft_offer);                  // in: LedgerEntry
JSS(nft_offer_index);            // out nft_buy_offers, nft_sell_offers
JSS(nft_page);                   // in: LedgerEntry
JSS(nft_serial);                 // out: account_nfts
JSS(nft_taxon);                  // out: nft_info (clio)
JSS(nftoken_id);                 // out: insertNFTokenID
JSS(nftoken_ids);                // out: insertNFTokenID
JSS(no_ripple);                  // out: AccountLines
JSS(no_ripple_peer);             // out: AccountLines
JSS(node);                       // out: LedgerEntry
JSS(node_binary);                // out: LedgerEntry
JSS(node_read_bytes);            // out: GetCounts
JSS(node_read_errors);           // out: GetCounts
JSS(node_read_retries);          // out: GetCounts
JSS(node_reads_hit);             // out: GetCounts
JSS(node_reads_total);           // out: GetCounts
JSS(node_reads_duration_us);     // out: GetCounts
JSS(node_size);                  // out: server_info
JSS(nodestore);                  // out: GetCounts
JSS(node_writes);                // out: GetCounts
JSS(node_written_bytes);         // out: GetCounts
JSS(node_writes_duration_us);    // out: GetCounts
JSS(node_write_retries);         // out: GetCounts
JSS(node_writes_delayed);        // out::GetCounts
JSS(obligations);                // out: GatewayBalances
JSS(offer);                      // in: LedgerEntry
JSS(offers);                     // out: NetworkOPs, AccountOffers, Subscribe
JSS(offer_id);                   // out: insertNFTokenOfferID
JSS(offline);                    // in: TransactionSign
JSS(offset);                     // in/out: AccountTxOld
JSS(open);                       // out: handlers/Ledger
JSS(open_ledger_cost);           // out: SubmitTransaction
JSS(open_ledger_fee);            // out: TxQ
JSS(open_ledger_level);          // out: TxQ
JSS(owner);                      // in: LedgerEntry, out: NetworkOPs
JSS(owner_funds);                // in/out: Ledger, NetworkOPs, AcceptedLedgerTx
JSS(page_index);
JSS(params);                      // RPC
JSS(parent_close_time);           // out: LedgerToJson
JSS(parent_hash);                 // out: LedgerToJson
JSS(partition);                   // in: LogLevel
JSS(passphrase);                  // in: WalletPropose
JSS(password);                    // in: Subscribe
JSS(paths);                       // in: RipplePathFind
JSS(paths_canonical);             // out: RipplePathFind
JSS(paths_computed);              // out: PathRequest, RipplePathFind
JSS(payment_channel);             // in: LedgerEntry
JSS(peer);                        // in: AccountLines
JSS(peer_authorized);             // out: AccountLines
JSS(peer_id);                     // out: RCLCxPeerPos
JSS(peers);                       // out: InboundLedger, handlers/Peers, Overlay
JSS(peer_disconnects);            // Severed peer connection counter.
JSS(peer_disconnects_resources);  // Severed peer connections because of
                                  // excess resource consumption.
JSS(port);                        // in: Connect, out: NetworkOPs
JSS(ports);                       // out: NetworkOPs
JSS(previous);                    // out: Reservations
JSS(previous_ledger);             // out: LedgerPropose
JSS(price);                       // out: amm_info, AuctionSlot
JSS(proof);                       // in: BookOffers
JSS(propose_seq);                 // out: LedgerPropose
JSS(proposers);                   // out: NetworkOPs, LedgerConsensus
JSS(protocol);                    // out: NetworkOPs, PeerImp
JSS(proxied);                     // out: RPC ping
JSS(pubkey_node);                 // out: NetworkOPs
JSS(pubkey_publisher);            // out: ValidatorList
JSS(pubkey_validator);            // out: NetworkOPs, ValidatorList
JSS(public_key);                  // out: OverlayImpl, PeerImp, WalletPropose,
                                  //      ValidatorInfo
                                  // in/out: Manifest
JSS(public_key_hex);              // out: WalletPropose
JSS(published_ledger);            // out: NetworkOPs
JSS(publisher_lists);             // out: ValidatorList
JSS(quality);                     // out: NetworkOPs
JSS(quality_in);                  // out: AccountLines
JSS(quality_out);                 // out: AccountLines
JSS(queue);                       // in: AccountInfo
JSS(queue_data);                  // out: AccountInfo
JSS(queued);                      // out: SubmitTransaction
JSS(queued_duration_us);
JSS(random);                // out: Random
JSS(raw_meta);              // out: AcceptedLedgerTx
JSS(receive_currencies);    // out: AccountCurrencies
JSS(reference_level);       // out: TxQ
JSS(refresh_interval);      // in: UNL
JSS(refresh_interval_min);  // out: ValidatorSites
JSS(regular_seed);          // in/out: LedgerEntry
JSS(remaining);             // out: ValidatorList
JSS(remote);                // out: Logic.h
JSS(request);               // RPC
JSS(requested);             // out: Manifest
JSS(reservations);          // out: Reservations
JSS(reserve_base);          // out: NetworkOPs
JSS(reserve_base_xrp);      // out: NetworkOPs
JSS(reserve_inc);           // out: NetworkOPs
JSS(reserve_inc_xrp);       // out: NetworkOPs
JSS(response);              // websocket
JSS(result);                // RPC
JSS(ripple_lines);          // out: NetworkOPs
JSS(ripple_state);          // in: LedgerEntr
JSS(ripplerpc);             // ripple RPC version
JSS(role);                  // out: Ping.cpp
JSS(rpc);
JSS(rt_accounts);  // in: Subscribe, Unsubscribe
JSS(running_duration_us);
JSS(search_depth);              // in: RipplePathFind
JSS(searched_all);              // out: Tx
JSS(secret);                    // in: TransactionSign,
                                //     ValidationCreate, ValidationSeed,
                                //     channel_authorize
JSS(seed);                      //
JSS(seed_hex);                  // in: WalletPropose, TransactionSign
JSS(send_currencies);           // out: AccountCurrencies
JSS(send_max);                  // in: PathRequest, RipplePathFind
JSS(seq);                       // in: LedgerEntry;
                                // out: NetworkOPs, RPCSub, AccountOffers,
                                //      ValidatorList, ValidatorInfo, Manifest
JSS(sequence);                  // in: UNL
JSS(sequence_count);            // out: AccountInfo
JSS(server_domain);             // out: NetworkOPs
JSS(server_state);              // out: NetworkOPs
JSS(server_state_duration_us);  // out: NetworkOPs
JSS(server_status);             // out: NetworkOPs
JSS(server_version);            // out: NetworkOPs
JSS(settle_delay);              // out: AccountChannels
JSS(severity);                  // in: LogLevel
JSS(shards);                    // in/out: GetCounts, DownloadShard
JSS(signature);                 // out: NetworkOPs, ChannelAuthorize
JSS(signature_verified);        // out: ChannelVerify
JSS(signing_key);               // out: NetworkOPs
JSS(signing_keys);              // out: ValidatorList
JSS(signing_time);              // out: NetworkOPs
JSS(signer_list);               // in: AccountObjects
JSS(signer_lists);              // in/out: AccountInfo
JSS(snapshot);                  // in: Subscribe
JSS(source_account);            // in: PathRequest, RipplePathFind
JSS(source_amount);             // in: PathRequest, RipplePathFind
JSS(source_currencies);         // in: PathRequest, RipplePathFind
JSS(source_tag);                // out: AccountChannels
JSS(stand_alone);               // out: NetworkOPs
JSS(start);                     // in: TxHistory
JSS(started);
JSS(state);                 // out: Logic.h, ServerState, LedgerData
JSS(state_accounting);      // out: NetworkOPs
JSS(state_now);             // in: Subscribe
JSS(status);                // error
JSS(stop);                  // in: LedgerCleaner
JSS(stop_history_tx_only);  // in: Unsubscribe, stop history tx stream
JSS(storedSeqs);            // out: NodeToShardStatus
JSS(streams);               // in: Subscribe, Unsubscribe
JSS(strict);                // in: AccountCurrencies, AccountInfo
JSS(sub_index);             // in: LedgerEntry
JSS(subcommand);            // in: PathFind
JSS(success);               // rpc
JSS(supported);             // out: AmendmentTableImpl
JSS(sync_mode);             // in: Submit
JSS(system_time_offset);    // out: NetworkOPs
JSS(tag);                   // out: Peers
JSS(taker);                 // in: Subscribe, BookOffers
JSS(taker_gets);            // in: Subscribe, Unsubscribe, BookOffers
JSS(taker_gets_funded);     // out: NetworkOPs
JSS(taker_pays);            // in: Subscribe, Unsubscribe, BookOffers
JSS(taker_pays_funded);     // out: NetworkOPs
JSS(threshold);             // in: Blacklist
JSS(ticket);                // in: AccountObjects
JSS(ticket_count);          // out: AccountInfo
JSS(ticket_seq);            // in: LedgerEntry
JSS(time);
JSS(timeouts);                // out: InboundLedger
JSS(time_interval);           // out: AMM Auction Slot
JSS(track);                   // out: PeerImp
JSS(traffic);                 // out: Overlay
JSS(total);                   // out: counters
JSS(total_bytes_recv);        // out: Peers
JSS(total_bytes_sent);        // out: Peers
JSS(total_coins);             // out: LedgerToJson
JSS(trading_fee);             // out: amm_info
JSS(transTreeHash);           // out: ledger/Ledger.cpp
JSS(transaction);             // in: Tx
                              // out: NetworkOPs, AcceptedLedgerTx,
JSS(transaction_hash);        // out: RCLCxPeerPos, LedgerToJson
JSS(transactions);            // out: LedgerToJson,
                              // in: AccountTx*, Unsubscribe
JSS(transfer_rate);           // out: nft_info (clio)
JSS(transitions);             // out: NetworkOPs
JSS(treenode_cache_size);     // out: GetCounts
JSS(treenode_track_size);     // out: GetCounts
JSS(trusted);                 // out: UnlList
JSS(trusted_validator_keys);  // out: ValidatorList
JSS(tx);                      // out: STTx, AccountTx*
JSS(tx_blob);                 // in/out: Submit,
                              // in: TransactionSign, AccountTx*
JSS(tx_hash);                 // in: TransactionEntry
JSS(tx_json);                 // in/out: TransactionSign
                              // out: TransactionEntry
JSS(tx_signing_hash);         // out: TransactionSign
JSS(tx_unsigned);             // out: TransactionSign
JSS(txn_count);               // out: NetworkOPs
JSS(txr_tx_cnt);              // out: protocol message tx's count
JSS(txr_tx_sz);               // out: protocol message tx's size
JSS(txr_have_txs_cnt);        // out: protocol message have tx count
JSS(txr_have_txs_sz);         // out: protocol message have tx size
JSS(txr_get_ledger_cnt);      // out: protocol message get ledger count
JSS(txr_get_ledger_sz);       // out: protocol message get ledger size
JSS(txr_ledger_data_cnt);     // out: protocol message ledger data count
JSS(txr_ledger_data_sz);      // out: protocol message ledger data size
JSS(txr_transactions_cnt);    // out: protocol message get object count
JSS(txr_transactions_sz);     // out: protocol message get object size
JSS(txr_selected_cnt);        // out: selected peers count
JSS(txr_suppressed_cnt);      // out: suppressed peers count
JSS(txr_not_enabled_cnt);     // out: peers with tx reduce-relay disabled count
JSS(txr_missing_tx_freq);     // out: missing tx frequency average
JSS(txs);                     // out: TxHistory
JSS(type);                    // in: AccountObjects
                              // out: NetworkOPs
                              //      OverlayImpl, Logic
JSS(type_hex);                // out: STPathSet
JSS(unl);                     // out: UnlList
JSS(unlimited);               // out: Connection.h
JSS(uptime);                  // out: GetCounts
JSS(uri);                     // out: ValidatorSites
JSS(url);                     // in/out: Subscribe, Unsubscribe
JSS(url_password);            // in: Subscribe
JSS(url_username);            // in: Subscribe
JSS(urlgravatar);             //
JSS(username);                // in: Subscribe
JSS(validated);               // out: NetworkOPs, RPCHelpers, AccountTx*
                              //      Tx
JSS(validator_list_expires);  // out: NetworkOps, ValidatorList
JSS(validator_list);          // out: NetworkOps, ValidatorList
JSS(validators);
JSS(validated_hash);          // out: NetworkOPs
JSS(validated_ledger);        // out: NetworkOPs
JSS(validated_ledger_index);  // out: SubmitTransaction
JSS(validated_ledgers);       // out: NetworkOPs
JSS(validation_key);          // out: ValidationCreate, ValidationSeed
JSS(validation_private_key);  // out: ValidationCreate
JSS(validation_public_key);   // out: ValidationCreate, ValidationSeed
JSS(validation_quorum);       // out: NetworkOPs
JSS(validation_seed);         // out: ValidationCreate, ValidationSeed
JSS(validations);             // out: AmendmentTableImpl
JSS(validator_sites);         // out: ValidatorSites
JSS(value);                   // out: STAmount
JSS(version);                 // out: RPCVersion
JSS(vetoed);                  // out: AmendmentTableImpl
JSS(volume_a);                // out: BookChanges
JSS(volume_b);                // out: BookChanges
JSS(vote);                    // in: Feature
JSS(vote_slots);              // out: amm_info
JSS(vote_weight);             // out: amm_info
JSS(warning);                 // rpc:
JSS(warnings);                // out: server_info, server_state
JSS(workers);
JSS(write_load);                            // out: GetCounts
JSS(xchain_owned_claim_id);                 // in: LedgerEntry, AccountObjects
JSS(xchain_owned_create_account_claim_id);  // in: LedgerEntry
JSS(NegativeUNL);                           // out: ValidatorList; ledger type
#undef JSS

}  // namespace jss
}  // namespace ripple

#endif<|MERGE_RESOLUTION|>--- conflicted
+++ resolved
@@ -41,79 +41,6 @@
    error: Common properties of RPC error responses.
 */
 
-<<<<<<< HEAD
-JSS(AL_size);                // out: GetCounts
-JSS(AL_hit_rate);            // out: GetCounts
-JSS(Account);                // in: TransactionSign; field.
-JSS(AccountDelete);          // transaction type.
-JSS(AccountRoot);            // ledger type.
-JSS(AccountSet);             // transaction type.
-JSS(Amendments);             // ledger type.
-JSS(Amount);                 // in: TransactionSign; field.
-JSS(CFTokenIssuance);        // ledger type.
-JSS(CFTokenIssuanceCreate);  // transaction type.
-JSS(Check);                  // ledger type.
-JSS(CheckCancel);            // transaction type.
-JSS(CheckCash);              // transaction type.
-JSS(CheckCreate);            // transaction type.
-JSS(ClearFlag);              // field.
-JSS(DeliverMin);             // in: TransactionSign
-JSS(DepositPreauth);         // transaction and ledger type.
-JSS(Destination);            // in: TransactionSign; field.
-JSS(DirectoryNode);          // ledger type.
-JSS(EnableAmendment);        // transaction type.
-JSS(Escrow);                 // ledger type.
-JSS(EscrowCancel);           // transaction type.
-JSS(EscrowCreate);           // transaction type.
-JSS(EscrowFinish);           // transaction type.
-JSS(Fee);                    // in/out: TransactionSign; field.
-JSS(FeeSettings);            // ledger type.
-JSS(Flags);                  // in/out: TransactionSign; field.
-JSS(incomplete_shards);      // out: OverlayImpl, PeerImp
-JSS(Invalid);                //
-JSS(LastLedgerSequence);     // in: TransactionSign; field
-JSS(LedgerHashes);           // ledger type.
-JSS(LimitAmount);            // field.
-JSS(NetworkID);              // field.
-JSS(NFTokenBurn);            // transaction type.
-JSS(NFTokenMint);            // transaction type.
-JSS(NFTokenOffer);           // ledger type.
-JSS(NFTokenAcceptOffer);     // transaction type.
-JSS(NFTokenCancelOffer);     // transaction type.
-JSS(NFTokenCreateOffer);     // transaction type.
-JSS(NFTokenPage);            // ledger type.
-JSS(Offer);                  // ledger type.
-JSS(OfferCancel);            // transaction type.
-JSS(OfferCreate);            // transaction type.
-JSS(OfferSequence);          // field.
-JSS(Paths);                  // in/out: TransactionSign
-JSS(PayChannel);             // ledger type.
-JSS(Payment);                // transaction type.
-JSS(PaymentChannelClaim);    // transaction type.
-JSS(PaymentChannelCreate);   // transaction type.
-JSS(PaymentChannelFund);     // transaction type.
-JSS(RippleState);            // ledger type.
-JSS(SLE_hit_rate);           // out: GetCounts.
-JSS(SetFee);                 // transaction type.
-JSS(UNLModify);              // transaction type.
-JSS(SettleDelay);            // in: TransactionSign
-JSS(SendMax);                // in: TransactionSign
-JSS(Sequence);               // in/out: TransactionSign; field.
-JSS(SetFlag);                // field.
-JSS(SetRegularKey);          // transaction type.
-JSS(SignerList);             // ledger type.
-JSS(SignerListSet);          // transaction type.
-JSS(SigningPubKey);          // field.
-JSS(TakerGets);              // field.
-JSS(TakerPays);              // field.
-JSS(Ticket);                 // ledger type.
-JSS(TicketCreate);           // transaction type.
-JSS(TxnSignature);           // field.
-JSS(TransactionType);        // in: TransactionSign.
-JSS(TransferRate);           // in: TransferRate.
-JSS(TrustSet);               // transaction type.
-JSS(aborted);                // out: InboundLedger
-=======
 JSS(AL_size);              // out: GetCounts
 JSS(AL_hit_rate);          // out: GetCounts
 JSS(Account);              // in: TransactionSign; field.
@@ -136,6 +63,8 @@
 JSS(AuthAccount);          // in: AMM Auction Slot
 JSS(AuthAccounts);         // in: AMM Auction Slot
 JSS(Bridge);               // ledger type.
+JSS(CFTokenIssuance);        // ledger type.
+JSS(CFTokenIssuanceCreate);  // transaction type.
 JSS(Check);                // ledger type.
 JSS(CheckCancel);          // transaction type.
 JSS(CheckCash);            // transaction type.
@@ -216,7 +145,6 @@
 JSS(XChainOwnedClaimID);                 // ledger type.
 JSS(XChainOwnedCreateAccountClaimID);    // ledger type.
 JSS(aborted);                            // out: InboundLedger
->>>>>>> a948203d
 JSS(accepted);               // out: LedgerToJson, OwnerInfo, SubmitTransaction
 JSS(account);                // in/out: many
 JSS(accountState);           // out: LedgerToJson
