//------------------------------------------------------------------------------
/*
    This file is part of rippled: https://github.com/ripple/rippled
    Copyright (c) 2012, 2013 Ripple Labs Inc.

    Permission to use, copy, modify, and/or distribute this software for any
    purpose  with  or without fee is hereby granted, provided that the above
    copyright notice and this permission notice appear in all copies.

    THE  SOFTWARE IS PROVIDED "AS IS" AND THE AUTHOR DISCLAIMS ALL WARRANTIES
    WITH  REGARD  TO  THIS  SOFTWARE  INCLUDING  ALL  IMPLIED  WARRANTIES  OF
    MERCHANTABILITY  AND  FITNESS. IN NO EVENT SHALL THE AUTHOR BE LIABLE FOR
    ANY  SPECIAL ,  DIRECT, INDIRECT, OR CONSEQUENTIAL DAMAGES OR ANY DAMAGES
    WHATSOEVER  RESULTING  FROM  LOSS  OF USE, DATA OR PROFITS, WHETHER IN AN
    ACTION  OF  CONTRACT, NEGLIGENCE OR OTHER TORTIOUS ACTION, ARISING OUT OF
    OR IN CONNECTION WITH THE USE OR PERFORMANCE OF THIS SOFTWARE.
*/
//==============================================================================

#ifndef RIPPLE_PROTOCOL_TXFLAGS_H_INCLUDED
#define RIPPLE_PROTOCOL_TXFLAGS_H_INCLUDED

#include <cstdint>

#include <ripple/protocol/LedgerFormats.h>

namespace ripple {

/** Transaction flags.

    These flags are specified in a transaction's 'Flags' field and modify the
    behavior of that transaction.

    There are two types of flags:

        (1) Universal flags: these are flags which apply to, and are interpreted
                             the same way by, all transactions, except, perhaps,
                             to special pseudo-transactions.

        (2) Tx-Specific flags: these are flags which are interpreted according
                               to the type of the transaction being executed.
                               That is, the same numerical flag value may have
                               different effects, depending on the transaction
                               being executed.

    @note The universal transaction flags occupy the high-order 8 bits. The
          tx-specific flags occupy the remaining 24 bits.

    @warning Transaction flags form part of the protocol. **Changing them
             should be avoided because without special handling, this will
             result in a hard fork.**

    @ingroup protocol
*/

// Formatting equals sign aligned 4 spaces after longest prefix, except for
// wrapped lines
// clang-format off
// Universal Transaction flags:
constexpr std::uint32_t tfFullyCanonicalSig                = 0x80000000;
constexpr std::uint32_t tfUniversal                        = tfFullyCanonicalSig;
constexpr std::uint32_t tfUniversalMask                    = ~tfUniversal;

// AccountSet flags:
constexpr std::uint32_t tfRequireDestTag                   = 0x00010000;
constexpr std::uint32_t tfOptionalDestTag                  = 0x00020000;
constexpr std::uint32_t tfRequireAuth                      = 0x00040000;
constexpr std::uint32_t tfOptionalAuth                     = 0x00080000;
constexpr std::uint32_t tfDisallowXRP                      = 0x00100000;
constexpr std::uint32_t tfAllowXRP                         = 0x00200000;
constexpr std::uint32_t tfAccountSetMask =
    ~(tfUniversal | tfRequireDestTag | tfOptionalDestTag | tfRequireAuth |
      tfOptionalAuth | tfDisallowXRP | tfAllowXRP);

// AccountSet SetFlag/ClearFlag values
constexpr std::uint32_t asfRequireDest                     =  1;
constexpr std::uint32_t asfRequireAuth                     =  2;
constexpr std::uint32_t asfDisallowXRP                     =  3;
constexpr std::uint32_t asfDisableMaster                   =  4;
constexpr std::uint32_t asfAccountTxnID                    =  5;
constexpr std::uint32_t asfNoFreeze                        =  6;
constexpr std::uint32_t asfGlobalFreeze                    =  7;
constexpr std::uint32_t asfDefaultRipple                   =  8;
constexpr std::uint32_t asfDepositAuth                     =  9;
constexpr std::uint32_t asfAuthorizedNFTokenMinter         = 10;
/*  // reserved for Hooks amendment
constexpr std::uint32_t asfTshCollect                      = 11;
*/
constexpr std::uint32_t asfDisallowIncomingNFTokenOffer    = 12;
constexpr std::uint32_t asfDisallowIncomingCheck           = 13;
constexpr std::uint32_t asfDisallowIncomingPayChan         = 14;
constexpr std::uint32_t asfDisallowIncomingTrustline       = 15;
constexpr std::uint32_t asfAllowTrustLineClawback          = 16;

// OfferCreate flags:
constexpr std::uint32_t tfPassive                          = 0x00010000;
constexpr std::uint32_t tfImmediateOrCancel                = 0x00020000;
constexpr std::uint32_t tfFillOrKill                       = 0x00040000;
constexpr std::uint32_t tfSell                             = 0x00080000;
constexpr std::uint32_t tfOfferCreateMask =
    ~(tfUniversal | tfPassive | tfImmediateOrCancel | tfFillOrKill | tfSell);

// Payment flags:
constexpr std::uint32_t tfNoRippleDirect                   = 0x00010000;
constexpr std::uint32_t tfPartialPayment                   = 0x00020000;
constexpr std::uint32_t tfLimitQuality                     = 0x00040000;
constexpr std::uint32_t tfPaymentMask =
    ~(tfUniversal | tfPartialPayment | tfLimitQuality | tfNoRippleDirect);

// TrustSet flags:
constexpr std::uint32_t tfSetfAuth                         = 0x00010000;
constexpr std::uint32_t tfSetNoRipple                      = 0x00020000;
constexpr std::uint32_t tfClearNoRipple                    = 0x00040000;
constexpr std::uint32_t tfSetFreeze                        = 0x00100000;
constexpr std::uint32_t tfClearFreeze                      = 0x00200000;
constexpr std::uint32_t tfTrustSetMask =
    ~(tfUniversal | tfSetfAuth | tfSetNoRipple | tfClearNoRipple | tfSetFreeze |
      tfClearFreeze);

// EnableAmendment flags:
constexpr std::uint32_t tfGotMajority                      = 0x00010000;
constexpr std::uint32_t tfLostMajority                     = 0x00020000;

// PaymentChannelClaim flags:
constexpr std::uint32_t tfRenew                            = 0x00010000;
constexpr std::uint32_t tfClose                            = 0x00020000;
constexpr std::uint32_t tfPayChanClaimMask = ~(tfUniversal | tfRenew | tfClose);

// NFTokenMint flags:
constexpr std::uint32_t const tfBurnable                   = 0x00000001;
constexpr std::uint32_t const tfOnlyXRP                    = 0x00000002;
constexpr std::uint32_t const tfTrustLine                  = 0x00000004;
constexpr std::uint32_t const tfTransferable               = 0x00000008;

// CFTokenIssuanceCreate flags:
// NOTE - there is intentionally no flag here for 0x01 because that
// corresponds to lsfCFTIsLocked, which this transaction cannot mutate. 
constexpr std::uint32_t const tfCFTCannotLockBalances      = lsfCFTCannotLockBalances;
constexpr std::uint32_t const tfCFTRequireAuth             = lsfCFTRequireAuth;
constexpr std::uint32_t const tfCFTCanEscrow               = lsfCFTCanEscrow;
constexpr std::uint32_t const tfCFTCanTrade                = lsfCFTCanTrade;
constexpr std::uint32_t const tfCFTCanTransfer             = lsfCFTCanTransfer;
constexpr std::uint32_t const tfCFTCanClawback             = lsfCFTCanClawback;

// Prior to fixRemoveNFTokenAutoTrustLine, transfer of an NFToken between
// accounts allowed a TrustLine to be added to the issuer of that token
// without explicit permission from that issuer.  This was enabled by
// minting the NFToken with the tfTrustLine flag set.
//
// That capability could be used to attack the NFToken issuer.  It
// would be possible for two accounts to trade the NFToken back and forth
// building up any number of TrustLines on the issuer, increasing the
// issuer's reserve without bound.
//
// The fixRemoveNFTokenAutoTrustLine amendment disables minting with the
// tfTrustLine flag as a way to prevent the attack.  But until the
// amendment passes we still need to keep the old behavior available.
constexpr std::uint32_t const tfNFTokenMintOldMask =
    ~(tfUniversal | tfBurnable | tfOnlyXRP | tfTrustLine | tfTransferable);

constexpr std::uint32_t const tfNFTokenMintMask =
    ~(tfUniversal | tfBurnable | tfOnlyXRP | tfTransferable);

// NFTokenCreateOffer flags:
constexpr std::uint32_t const tfSellNFToken                = 0x00000001;
constexpr std::uint32_t const tfNFTokenCreateOfferMask =
    ~(tfUniversal | tfSellNFToken);

// NFTokenCancelOffer flags:
constexpr std::uint32_t const tfNFTokenCancelOfferMask     = ~(tfUniversal);

// NFTokenAcceptOffer flags:
constexpr std::uint32_t const tfNFTokenAcceptOfferMask     = ~tfUniversal;

<<<<<<< HEAD
// CFTokenIssuanceCreate flags:
constexpr std::uint32_t const tfCFTokenIssuanceCreateMask  =
  ~(tfCFTCannotLockBalances | tfCFTRequireAuth | tfCFTCanEscrow | tfCFTCanTrade | tfCFTCanTransfer | tfCFTCanClawback | tfUniversal);
=======
// Clawback flags:
constexpr std::uint32_t const tfClawbackMask     = ~tfUniversal;

// AMM Flags:
constexpr std::uint32_t tfLPToken                      = 0x00010000;
constexpr std::uint32_t tfWithdrawAll                  = 0x00020000;
constexpr std::uint32_t tfOneAssetWithdrawAll          = 0x00040000;
constexpr std::uint32_t tfSingleAsset                  = 0x00080000;
constexpr std::uint32_t tfTwoAsset                     = 0x00100000;
constexpr std::uint32_t tfOneAssetLPToken              = 0x00200000;
constexpr std::uint32_t tfLimitLPToken                 = 0x00400000;
constexpr std::uint32_t tfTwoAssetIfEmpty              = 0x00800000;
constexpr std::uint32_t tfWithdrawSubTx =
    tfLPToken | tfSingleAsset | tfTwoAsset | tfOneAssetLPToken |
    tfLimitLPToken | tfWithdrawAll | tfOneAssetWithdrawAll;
constexpr std::uint32_t tfDepositSubTx =
    tfLPToken | tfSingleAsset | tfTwoAsset | tfOneAssetLPToken |
    tfLimitLPToken | tfTwoAssetIfEmpty;
constexpr std::uint32_t tfWithdrawMask = ~(tfUniversal | tfWithdrawSubTx);
constexpr std::uint32_t tfDepositMask = ~(tfUniversal | tfDepositSubTx);

// BridgeModify flags:
constexpr std::uint32_t tfClearAccountCreateAmount     = 0x00010000;
constexpr std::uint32_t tfBridgeModifyMask = ~(tfUniversal | tfClearAccountCreateAmount);
>>>>>>> a948203d

// clang-format on

}  // namespace ripple

#endif<|MERGE_RESOLUTION|>--- conflicted
+++ resolved
@@ -172,11 +172,6 @@
 // NFTokenAcceptOffer flags:
 constexpr std::uint32_t const tfNFTokenAcceptOfferMask     = ~tfUniversal;
 
-<<<<<<< HEAD
-// CFTokenIssuanceCreate flags:
-constexpr std::uint32_t const tfCFTokenIssuanceCreateMask  =
-  ~(tfCFTCannotLockBalances | tfCFTRequireAuth | tfCFTCanEscrow | tfCFTCanTrade | tfCFTCanTransfer | tfCFTCanClawback | tfUniversal);
-=======
 // Clawback flags:
 constexpr std::uint32_t const tfClawbackMask     = ~tfUniversal;
 
@@ -201,7 +196,10 @@
 // BridgeModify flags:
 constexpr std::uint32_t tfClearAccountCreateAmount     = 0x00010000;
 constexpr std::uint32_t tfBridgeModifyMask = ~(tfUniversal | tfClearAccountCreateAmount);
->>>>>>> a948203d
+
+// CFTokenIssuanceCreate flags:
+constexpr std::uint32_t const tfCFTokenIssuanceCreateMask  =
+  ~(tfCFTCannotLockBalances | tfCFTRequireAuth | tfCFTCanEscrow | tfCFTCanTrade | tfCFTCanTransfer | tfCFTCanClawback | tfUniversal);
 
 // clang-format on
 
