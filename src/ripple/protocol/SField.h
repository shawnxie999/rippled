--- conflicted
+++ resolved
@@ -557,12 +557,9 @@
 extern SF_VL const sfMemoType;
 extern SF_VL const sfMemoData;
 extern SF_VL const sfMemoFormat;
-<<<<<<< HEAD
-extern SF_VL const sfCFTokenMetadata;
-=======
 extern SF_VL const sfDIDDocument;
 extern SF_VL const sfData;
->>>>>>> 1eac4d2c
+extern SF_VL const sfCFTokenMetadata;
 
 // variable length (uncommon)
 extern SF_VL const sfFulfillment;
