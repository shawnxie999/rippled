--- conflicted
+++ resolved
@@ -123,9 +123,7 @@
 
     temSEQ_AND_TICKET,
     temBAD_NFTOKEN_TRANSFER_FEE,
-<<<<<<< HEAD
     temBAD_CFTOKEN_TRANSFER_FEE,
-=======
 
     temBAD_AMM_TOKENS,
 
@@ -135,7 +133,6 @@
     temXCHAIN_BRIDGE_NONDOOR_OWNER,
     temXCHAIN_BRIDGE_BAD_MIN_ACCOUNT_CREATE_AMOUNT,
     temXCHAIN_BRIDGE_BAD_REWARD_AMOUNT,
->>>>>>> a948203d
 };
 
 //------------------------------------------------------------------------------
