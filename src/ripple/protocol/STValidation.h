--- conflicted
+++ resolved
@@ -71,15 +71,24 @@
         bool checkSignature)
         : STObject(getFormat(), sit, sfValidation)
     {
-        mNodeID =
-            lookupNodeID(PublicKey(makeSlice(getFieldVL(sfSigningPubKey))));
+        auto const spk = getFieldVL(sfSigningPubKey);
+
+        if (publicKeyType(makeSlice(spk)) != KeyType::secp256k1)
+        {
+            JLOG (debugLog().error())
+                << "Invalid public key in validation" << getJson (0);
+            Throw<std::runtime_error> ("Invalid public key in validation");
+        }
+
+        if  (checkSignature && !isValid ())
+        {
+            JLOG (debugLog().error())
+                << "Invalid signature in validation" << getJson (0);
+            Throw<std::runtime_error> ("Invalid signature in validation");
+        }
+
+        mNodeID = lookupNodeID(PublicKey(makeSlice(spk)));
         assert(mNodeID.isNonZero());
-
-        if (checkSignature && !isValid())
-        {
-            JLOG(debugLog().error()) << "Invalid validation" << getJson(0);
-            Throw<std::runtime_error>("Invalid validation");
-        }
     }
 
     /** Construct a new STValidation
@@ -116,7 +125,6 @@
         return emplace(n, buf, std::move(*this));
     }
 
-<<<<<<< HEAD
     // Hash of the validated ledger
     uint256
     getLedgerHash() const;
@@ -131,21 +139,11 @@
     NetClock::time_point
     getSeenTime() const;
 
-    std::uint32_t
-    getFlags() const;
-
     PublicKey
     getSignerPublic() const;
 
     NodeID
     getNodeID() const
-=======
-    uint256         getLedgerHash ()     const;
-    NetClock::time_point getSignTime ()  const;
-    NetClock::time_point getSeenTime ()  const;
-    PublicKey       getSignerPublic ()   const;
-    NodeID          getNodeID ()         const
->>>>>>> 067dbf29
     {
         return mNodeID;
     }
@@ -197,12 +195,8 @@
     sign(SecretKey const& secretKey);
 
 private:
-<<<<<<< HEAD
     static SOTemplate const&
     getFormat();
-=======
-    static SOTemplate const& getFormat ();
->>>>>>> 067dbf29
 
     NodeID mNodeID;
     bool mTrusted = false;
