--- conflicted
+++ resolved
@@ -74,11 +74,7 @@
 // Feature.cpp. Because it's only used to reserve storage, and determine how
 // large to make the FeatureBitset, it MAY be larger. It MUST NOT be less than
 // the actual number of amendments. A LogicError on startup will verify this.
-<<<<<<< HEAD
-static constexpr std::size_t numFeatures = 59;
-=======
-static constexpr std::size_t numFeatures = 62;
->>>>>>> a948203d
+static constexpr std::size_t numFeatures = 63;
 
 /** Amendments that this server supports and the default voting behavior.
    Whether they are enabled depends on the Rules defined in the validated
@@ -350,13 +346,10 @@
 extern uint256 const fixUniversalNumber;
 extern uint256 const fixNonFungibleTokensV1_2;
 extern uint256 const fixNFTokenRemint;
-<<<<<<< HEAD
-extern uint256 const featureCFTokensV1;
-=======
 extern uint256 const fixReducedOffersV1;
 extern uint256 const featureClawback;
 extern uint256 const featureXChainBridge;
->>>>>>> a948203d
+extern uint256 const featureCFTokensV1;
 
 }  // namespace ripple
 
