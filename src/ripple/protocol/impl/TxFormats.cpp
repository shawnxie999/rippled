//------------------------------------------------------------------------------
/*
    This file is part of rippled: https://github.com/ripple/rippled
    Copyright (c) 2012, 2013 Ripple Labs Inc.

    Permission to use, copy, modify, and/or distribute this software for any
    purpose  with  or without fee is hereby granted, provided that the above
    copyright notice and this permission notice appear in all copies.

    THE  SOFTWARE IS PROVIDED "AS IS" AND THE AUTHOR DISCLAIMS ALL WARRANTIES
    WITH  REGARD  TO  THIS  SOFTWARE  INCLUDING  ALL  IMPLIED  WARRANTIES  OF
    MERCHANTABILITY  AND  FITNESS. IN NO EVENT SHALL THE AUTHOR BE LIABLE FOR
    ANY  SPECIAL ,  DIRECT, INDIRECT, OR CONSEQUENTIAL DAMAGES OR ANY DAMAGES
    WHATSOEVER  RESULTING  FROM  LOSS  OF USE, DATA OR PROFITS, WHETHER IN AN
    ACTION  OF  CONTRACT, NEGLIGENCE OR OTHER TORTIOUS ACTION, ARISING OUT OF
    OR IN CONNECTION WITH THE USE OR PERFORMANCE OF THIS SOFTWARE.
*/
//==============================================================================

#include <ripple/protocol/TxFormats.h>

#include <ripple/protocol/SField.h>
#include <ripple/protocol/SOTemplate.h>
#include <ripple/protocol/jss.h>

namespace ripple {

TxFormats::TxFormats()
{
    // Fields shared by all txFormats:
    static const std::initializer_list<SOElement> commonFields{
        {sfTransactionType, soeREQUIRED},
        {sfFlags, soeOPTIONAL},
        {sfSourceTag, soeOPTIONAL},
        {sfAccount, soeREQUIRED},
        {sfSequence, soeREQUIRED},
        {sfPreviousTxnID, soeOPTIONAL},  // emulate027
        {sfLastLedgerSequence, soeOPTIONAL},
        {sfAccountTxnID, soeOPTIONAL},
        {sfFee, soeREQUIRED},
        {sfOperationLimit, soeOPTIONAL},
        {sfMemos, soeOPTIONAL},
        {sfSigningPubKey, soeREQUIRED},
        {sfTicketSequence, soeOPTIONAL},
        {sfTxnSignature, soeOPTIONAL},
        {sfSigners, soeOPTIONAL},  // submit_multisigned
        {sfNetworkID, soeOPTIONAL},
    };

    add(jss::AccountSet,
        ttACCOUNT_SET,
        {
            {sfEmailHash, soeOPTIONAL},
            {sfWalletLocator, soeOPTIONAL},
            {sfWalletSize, soeOPTIONAL},
            {sfMessageKey, soeOPTIONAL},
            {sfDomain, soeOPTIONAL},
            {sfTransferRate, soeOPTIONAL},
            {sfSetFlag, soeOPTIONAL},
            {sfClearFlag, soeOPTIONAL},
            {sfTickSize, soeOPTIONAL},
            {sfNFTokenMinter, soeOPTIONAL},
        },
        commonFields);

    add(jss::TrustSet,
        ttTRUST_SET,
        {
            {sfLimitAmount, soeOPTIONAL},
            {sfQualityIn, soeOPTIONAL},
            {sfQualityOut, soeOPTIONAL},
        },
        commonFields);

    add(jss::OfferCreate,
        ttOFFER_CREATE,
        {
            {sfTakerPays, soeREQUIRED},
            {sfTakerGets, soeREQUIRED},
            {sfExpiration, soeOPTIONAL},
            {sfOfferSequence, soeOPTIONAL},
        },
        commonFields);

    add(jss::AMMCreate,
        ttAMM_CREATE,
        {
            {sfAmount, soeREQUIRED},
            {sfAmount2, soeREQUIRED},
            {sfTradingFee, soeREQUIRED},
        },
        commonFields);

    add(jss::AMMDeposit,
        ttAMM_DEPOSIT,
        {
            {sfAsset, soeREQUIRED},
            {sfAsset2, soeREQUIRED},
            {sfAmount, soeOPTIONAL},
            {sfAmount2, soeOPTIONAL},
            {sfEPrice, soeOPTIONAL},
            {sfLPTokenOut, soeOPTIONAL},
            {sfTradingFee, soeOPTIONAL},
        },
        commonFields);

    add(jss::AMMWithdraw,
        ttAMM_WITHDRAW,
        {
            {sfAsset, soeREQUIRED},
            {sfAsset2, soeREQUIRED},
            {sfAmount, soeOPTIONAL},
            {sfAmount2, soeOPTIONAL},
            {sfEPrice, soeOPTIONAL},
            {sfLPTokenIn, soeOPTIONAL},
        },
        commonFields);

    add(jss::AMMVote,
        ttAMM_VOTE,
        {
            {sfAsset, soeREQUIRED},
            {sfAsset2, soeREQUIRED},
            {sfTradingFee, soeREQUIRED},
        },
        commonFields);

    add(jss::AMMBid,
        ttAMM_BID,
        {
            {sfAsset, soeREQUIRED},
            {sfAsset2, soeREQUIRED},
            {sfBidMin, soeOPTIONAL},
            {sfBidMax, soeOPTIONAL},
            {sfAuthAccounts, soeOPTIONAL},
        },
        commonFields);

    add(jss::AMMDelete,
        ttAMM_DELETE,
        {
            {sfAsset, soeREQUIRED},
            {sfAsset2, soeREQUIRED},
        },
        commonFields);

    add(jss::OfferCancel,
        ttOFFER_CANCEL,
        {
            {sfOfferSequence, soeREQUIRED},
        },
        commonFields);

    add(jss::SetRegularKey,
        ttREGULAR_KEY_SET,
        {
            {sfRegularKey, soeOPTIONAL},
        },
        commonFields);

    add(jss::Payment,
        ttPAYMENT,
        {
            {sfDestination, soeREQUIRED},
            {sfAmount, soeREQUIRED},
            {sfSendMax, soeOPTIONAL},
            {sfPaths, soeDEFAULT},
            {sfInvoiceID, soeOPTIONAL},
            {sfDestinationTag, soeOPTIONAL},
            {sfDeliverMin, soeOPTIONAL},
        },
        commonFields);

    add(jss::EscrowCreate,
        ttESCROW_CREATE,
        {
            {sfDestination, soeREQUIRED},
            {sfAmount, soeREQUIRED},
            {sfCondition, soeOPTIONAL},
            {sfCancelAfter, soeOPTIONAL},
            {sfFinishAfter, soeOPTIONAL},
            {sfDestinationTag, soeOPTIONAL},
        },
        commonFields);

    add(jss::EscrowFinish,
        ttESCROW_FINISH,
        {
            {sfOwner, soeREQUIRED},
            {sfOfferSequence, soeREQUIRED},
            {sfFulfillment, soeOPTIONAL},
            {sfCondition, soeOPTIONAL},
        },
        commonFields);

    add(jss::EscrowCancel,
        ttESCROW_CANCEL,
        {
            {sfOwner, soeREQUIRED},
            {sfOfferSequence, soeREQUIRED},
        },
        commonFields);

    add(jss::EnableAmendment,
        ttAMENDMENT,
        {
            {sfLedgerSequence, soeREQUIRED},
            {sfAmendment, soeREQUIRED},
        },
        commonFields);

    add(jss::SetFee,
        ttFEE,
        {
            {sfLedgerSequence, soeOPTIONAL},
            // Old version uses raw numbers
            {sfBaseFee, soeOPTIONAL},
            {sfReferenceFeeUnits, soeOPTIONAL},
            {sfReserveBase, soeOPTIONAL},
            {sfReserveIncrement, soeOPTIONAL},
            // New version uses Amounts
            {sfBaseFeeDrops, soeOPTIONAL},
            {sfReserveBaseDrops, soeOPTIONAL},
            {sfReserveIncrementDrops, soeOPTIONAL},
        },
        commonFields);

    add(jss::UNLModify,
        ttUNL_MODIFY,
        {
            {sfUNLModifyDisabling, soeREQUIRED},
            {sfLedgerSequence, soeREQUIRED},
            {sfUNLModifyValidator, soeREQUIRED},
        },
        commonFields);

    add(jss::TicketCreate,
        ttTICKET_CREATE,
        {
            {sfTicketCount, soeREQUIRED},
        },
        commonFields);

    // The SignerEntries are optional because a SignerList is deleted by
    // setting the SignerQuorum to zero and omitting SignerEntries.
    add(jss::SignerListSet,
        ttSIGNER_LIST_SET,
        {
            {sfSignerQuorum, soeREQUIRED},
            {sfSignerEntries, soeOPTIONAL},
        },
        commonFields);

    add(jss::PaymentChannelCreate,
        ttPAYCHAN_CREATE,
        {
            {sfDestination, soeREQUIRED},
            {sfAmount, soeREQUIRED},
            {sfSettleDelay, soeREQUIRED},
            {sfPublicKey, soeREQUIRED},
            {sfCancelAfter, soeOPTIONAL},
            {sfDestinationTag, soeOPTIONAL},
        },
        commonFields);

    add(jss::PaymentChannelFund,
        ttPAYCHAN_FUND,
        {
            {sfChannel, soeREQUIRED},
            {sfAmount, soeREQUIRED},
            {sfExpiration, soeOPTIONAL},
        },
        commonFields);

    add(jss::PaymentChannelClaim,
        ttPAYCHAN_CLAIM,
        {
            {sfChannel, soeREQUIRED},
            {sfAmount, soeOPTIONAL},
            {sfBalance, soeOPTIONAL},
            {sfSignature, soeOPTIONAL},
            {sfPublicKey, soeOPTIONAL},
        },
        commonFields);

    add(jss::CheckCreate,
        ttCHECK_CREATE,
        {
            {sfDestination, soeREQUIRED},
            {sfSendMax, soeREQUIRED},
            {sfExpiration, soeOPTIONAL},
            {sfDestinationTag, soeOPTIONAL},
            {sfInvoiceID, soeOPTIONAL},
        },
        commonFields);

    add(jss::CheckCash,
        ttCHECK_CASH,
        {
            {sfCheckID, soeREQUIRED},
            {sfAmount, soeOPTIONAL},
            {sfDeliverMin, soeOPTIONAL},
        },
        commonFields);

    add(jss::CheckCancel,
        ttCHECK_CANCEL,
        {
            {sfCheckID, soeREQUIRED},
        },
        commonFields);

    add(jss::AccountDelete,
        ttACCOUNT_DELETE,
        {
            {sfDestination, soeREQUIRED},
            {sfDestinationTag, soeOPTIONAL},
        },
        commonFields);

    add(jss::DepositPreauth,
        ttDEPOSIT_PREAUTH,
        {
            {sfAuthorize, soeOPTIONAL},
            {sfUnauthorize, soeOPTIONAL},
        },
        commonFields);

    add(jss::NFTokenMint,
        ttNFTOKEN_MINT,
        {
            {sfNFTokenTaxon, soeREQUIRED},
            {sfTransferFee, soeOPTIONAL},
            {sfIssuer, soeOPTIONAL},
            {sfURI, soeOPTIONAL},
        },
        commonFields);

    add(jss::NFTokenBurn,
        ttNFTOKEN_BURN,
        {
            {sfNFTokenID, soeREQUIRED},
            {sfOwner, soeOPTIONAL},
        },
        commonFields);

    add(jss::NFTokenCreateOffer,
        ttNFTOKEN_CREATE_OFFER,
        {
            {sfNFTokenID, soeREQUIRED},
            {sfAmount, soeREQUIRED},
            {sfDestination, soeOPTIONAL},
            {sfOwner, soeOPTIONAL},
            {sfExpiration, soeOPTIONAL},
        },
        commonFields);

    add(jss::NFTokenCancelOffer,
        ttNFTOKEN_CANCEL_OFFER,
        {
            {sfNFTokenOffers, soeREQUIRED},
        },
        commonFields);

    add(jss::NFTokenAcceptOffer,
        ttNFTOKEN_ACCEPT_OFFER,
        {
            {sfNFTokenBuyOffer, soeOPTIONAL},
            {sfNFTokenSellOffer, soeOPTIONAL},
            {sfNFTokenBrokerFee, soeOPTIONAL},
        },
        commonFields);

    add(jss::Clawback,
        ttCLAWBACK,
        {
            {sfAmount, soeREQUIRED},
        },
        commonFields);

    add(jss::XChainCreateBridge,
        ttXCHAIN_CREATE_BRIDGE,
        {
            {sfXChainBridge, soeREQUIRED},
            {sfSignatureReward, soeREQUIRED},
            {sfMinAccountCreateAmount, soeOPTIONAL},
        },
        commonFields);

    add(jss::XChainModifyBridge,
        ttXCHAIN_MODIFY_BRIDGE,
        {
            {sfXChainBridge, soeREQUIRED},
            {sfSignatureReward, soeOPTIONAL},
            {sfMinAccountCreateAmount, soeOPTIONAL},
        },
        commonFields);

    add(jss::XChainCreateClaimID,
        ttXCHAIN_CREATE_CLAIM_ID,
        {
            {sfXChainBridge, soeREQUIRED},
            {sfSignatureReward, soeREQUIRED},
            {sfOtherChainSource, soeREQUIRED},
        },
        commonFields);

    add(jss::XChainCommit,
        ttXCHAIN_COMMIT,
        {
            {sfXChainBridge, soeREQUIRED},
            {sfXChainClaimID, soeREQUIRED},
            {sfAmount, soeREQUIRED},
            {sfOtherChainDestination, soeOPTIONAL},
        },
        commonFields);

    add(jss::XChainClaim,
        ttXCHAIN_CLAIM,
        {
            {sfXChainBridge, soeREQUIRED},
            {sfXChainClaimID, soeREQUIRED},
            {sfDestination, soeREQUIRED},
            {sfDestinationTag, soeOPTIONAL},
            {sfAmount, soeREQUIRED},
        },
        commonFields);

    add(jss::XChainAddClaimAttestation,
        ttXCHAIN_ADD_CLAIM_ATTESTATION,
        {
            {sfXChainBridge, soeREQUIRED},

            {sfAttestationSignerAccount, soeREQUIRED},
            {sfPublicKey, soeREQUIRED},
            {sfSignature, soeREQUIRED},
            {sfOtherChainSource, soeREQUIRED},
            {sfAmount, soeREQUIRED},
            {sfAttestationRewardAccount, soeREQUIRED},
            {sfWasLockingChainSend, soeREQUIRED},

            {sfXChainClaimID, soeREQUIRED},
            {sfDestination, soeOPTIONAL},
        },
        commonFields);

    add(jss::XChainAddAccountCreateAttestation,
        ttXCHAIN_ADD_ACCOUNT_CREATE_ATTESTATION,
        {
            {sfXChainBridge, soeREQUIRED},

            {sfAttestationSignerAccount, soeREQUIRED},
            {sfPublicKey, soeREQUIRED},
            {sfSignature, soeREQUIRED},
            {sfOtherChainSource, soeREQUIRED},
            {sfAmount, soeREQUIRED},
            {sfAttestationRewardAccount, soeREQUIRED},
            {sfWasLockingChainSend, soeREQUIRED},

            {sfXChainAccountCreateCount, soeREQUIRED},
            {sfDestination, soeREQUIRED},
            {sfSignatureReward, soeREQUIRED},
        },
        commonFields);

    add(jss::XChainAccountCreateCommit,
        ttXCHAIN_ACCOUNT_CREATE_COMMIT,
        {
            {sfXChainBridge, soeREQUIRED},
            {sfDestination, soeREQUIRED},
            {sfAmount, soeREQUIRED},
            {sfSignatureReward, soeREQUIRED},
        },
        commonFields);

<<<<<<< HEAD
    add(jss::CFTokenIssuanceCreate,
        ttCFTOKEN_ISSUANCE_CREATE,
        {
            {sfAssetCode, soeREQUIRED},
            {sfAssetScale, soeOPTIONAL},
            {sfTransferFee, soeOPTIONAL},
            {sfMaximumAmount, soeOPTIONAL},
            {sfCFTokenMetadata, soeOPTIONAL},
        },
        commonFields);
=======
    add(jss::DIDSet,
        ttDID_SET,
        {
            {sfDIDDocument, soeOPTIONAL},
            {sfURI, soeOPTIONAL},
            {sfData, soeOPTIONAL},
        },
        commonFields);

    add(jss::DIDDelete, ttDID_DELETE, {}, commonFields);
>>>>>>> 1eac4d2c
}

TxFormats const&
TxFormats::getInstance()
{
    static TxFormats const instance;
    return instance;
}

}  // namespace ripple<|MERGE_RESOLUTION|>--- conflicted
+++ resolved
@@ -473,7 +473,17 @@
         },
         commonFields);
 
-<<<<<<< HEAD
+    add(jss::DIDSet,
+        ttDID_SET,
+        {
+            {sfDIDDocument, soeOPTIONAL},
+            {sfURI, soeOPTIONAL},
+            {sfData, soeOPTIONAL},
+        },
+        commonFields);
+
+    add(jss::DIDDelete, ttDID_DELETE, {}, commonFields);
+
     add(jss::CFTokenIssuanceCreate,
         ttCFTOKEN_ISSUANCE_CREATE,
         {
@@ -484,18 +494,6 @@
             {sfCFTokenMetadata, soeOPTIONAL},
         },
         commonFields);
-=======
-    add(jss::DIDSet,
-        ttDID_SET,
-        {
-            {sfDIDDocument, soeOPTIONAL},
-            {sfURI, soeOPTIONAL},
-            {sfData, soeOPTIONAL},
-        },
-        commonFields);
-
-    add(jss::DIDDelete, ttDID_DELETE, {}, commonFields);
->>>>>>> 1eac4d2c
 }
 
 TxFormats const&
