//------------------------------------------------------------------------------
/*
    This file is part of rippled: https://github.com/ripple/rippled
    Copyright (c) 2012, 2013 Ripple Labs Inc.

    Permission to use, copy, modify, and/or distribute this software for any
    purpose  with  or without fee is hereby granted, provided that the above
    copyright notice and this permission notice appear in all copies.

    THE  SOFTWARE IS PROVIDED "AS IS" AND THE AUTHOR DISCLAIMS ALL WARRANTIES
    WITH  REGARD  TO  THIS  SOFTWARE  INCLUDING  ALL  IMPLIED  WARRANTIES  OF
    MERCHANTABILITY  AND  FITNESS. IN NO EVENT SHALL THE AUTHOR BE LIABLE FOR
    ANY  SPECIAL ,  DIRECT, INDIRECT, OR CONSEQUENTIAL DAMAGES OR ANY DAMAGES
    WHATSOEVER  RESULTING  FROM  LOSS  OF USE, DATA OR PROFITS, WHETHER IN AN
    ACTION  OF  CONTRACT, NEGLIGENCE OR OTHER TORTIOUS ACTION, ARISING OUT OF
    OR IN CONNECTION WITH THE USE OR PERFORMANCE OF THIS SOFTWARE.
*/
//==============================================================================

#include <ripple/protocol/SField.h>
#include <cassert>
#include <string>
#include <string_view>
#include <utility>

namespace ripple {

// Storage for static const members.
SField::IsSigning const SField::notSigning;
int SField::num = 0;
std::map<int, SField const*> SField::knownCodeToField;

// Give only this translation unit permission to construct SFields
struct SField::private_access_tag_t
{
    explicit private_access_tag_t() = default;
};

static SField::private_access_tag_t access;

template <class T>
template <class... Args>
TypedField<T>::TypedField(private_access_tag_t pat, Args&&... args)
    : SField(pat, std::forward<Args>(args)...)
{
}

// Construct all compile-time SFields, and register them in the knownCodeToField
// database:

// Use macros for most SField construction to enforce naming conventions.
#pragma push_macro("CONSTRUCT_UNTYPED_SFIELD")
#undef CONSTRUCT_UNTYPED_SFIELD

// It would be possible to design the macros so that sfName and txtName would
// be constructed from a single macro parameter.  We chose not to take that
// path because then you cannot grep for the exact SField name and find
// where it is constructed.  These macros allow that grep to succeed.
#define CONSTRUCT_UNTYPED_SFIELD(sfName, txtName, stiSuffix, fieldValue, ...) \
    SField const sfName(                                                      \
        access, STI_##stiSuffix, fieldValue, txtName, ##__VA_ARGS__);         \
    static_assert(                                                            \
        std::string_view(#sfName) == "sf" txtName,                            \
        "Declaration of SField does not match its text name")

#pragma push_macro("CONSTRUCT_TYPED_SFIELD")
#undef CONSTRUCT_TYPED_SFIELD

#define CONSTRUCT_TYPED_SFIELD(sfName, txtName, stiSuffix, fieldValue, ...) \
    SF_##stiSuffix const sfName(                                            \
        access, STI_##stiSuffix, fieldValue, txtName, ##__VA_ARGS__);       \
    static_assert(                                                          \
        std::string_view(#sfName) == "sf" txtName,                          \
        "Declaration of SField does not match its text name")

// clang-format off

// SFields which, for historical reasons, do not follow naming conventions.
SField const sfInvalid(access, -1);
SField const sfGeneric(access, 0);
SField const sfHash(access, STI_UINT256, 257, "hash");
SField const sfIndex(access, STI_UINT256, 258, "index");

// Untyped SFields
CONSTRUCT_UNTYPED_SFIELD(sfLedgerEntry,         "LedgerEntry",          LEDGERENTRY, 257);
CONSTRUCT_UNTYPED_SFIELD(sfTransaction,         "Transaction",          TRANSACTION, 257);
CONSTRUCT_UNTYPED_SFIELD(sfValidation,          "Validation",           VALIDATION,  257);
CONSTRUCT_UNTYPED_SFIELD(sfMetadata,            "Metadata",             METADATA,    257);

// 8-bit integers
CONSTRUCT_TYPED_SFIELD(sfCloseResolution,       "CloseResolution",      UINT8,      1);
CONSTRUCT_TYPED_SFIELD(sfMethod,                "Method",               UINT8,      2);
CONSTRUCT_TYPED_SFIELD(sfTransactionResult,     "TransactionResult",    UINT8,      3);

// 8-bit integers (uncommon)
CONSTRUCT_TYPED_SFIELD(sfTickSize,              "TickSize",             UINT8,     16);
CONSTRUCT_TYPED_SFIELD(sfUNLModifyDisabling,    "UNLModifyDisabling",   UINT8,     17);
CONSTRUCT_TYPED_SFIELD(sfHookResult,            "HookResult",           UINT8,     18);
<<<<<<< HEAD
CONSTRUCT_TYPED_SFIELD(sfAssetScale,            "AssetScale",           UINT8,     19);
=======
CONSTRUCT_TYPED_SFIELD(sfWasLockingChainSend,   "WasLockingChainSend",  UINT8,     19);
>>>>>>> a948203d

// 16-bit integers
CONSTRUCT_TYPED_SFIELD(sfLedgerEntryType,       "LedgerEntryType",      UINT16,     1, SField::sMD_Never);
CONSTRUCT_TYPED_SFIELD(sfTransactionType,       "TransactionType",      UINT16,     2);
CONSTRUCT_TYPED_SFIELD(sfSignerWeight,          "SignerWeight",         UINT16,     3);
CONSTRUCT_TYPED_SFIELD(sfTransferFee,           "TransferFee",          UINT16,     4);
CONSTRUCT_TYPED_SFIELD(sfTradingFee,            "TradingFee",           UINT16,     5);
CONSTRUCT_TYPED_SFIELD(sfDiscountedFee,         "DiscountedFee",        UINT16,     6);

// 16-bit integers (uncommon)
CONSTRUCT_TYPED_SFIELD(sfVersion,               "Version",              UINT16,    16);
CONSTRUCT_TYPED_SFIELD(sfHookStateChangeCount,  "HookStateChangeCount", UINT16,    17);
CONSTRUCT_TYPED_SFIELD(sfHookEmitCount,         "HookEmitCount",        UINT16,    18);
CONSTRUCT_TYPED_SFIELD(sfHookExecutionIndex,    "HookExecutionIndex",   UINT16,    19);
CONSTRUCT_TYPED_SFIELD(sfHookApiVersion,        "HookApiVersion",       UINT16,    20);

// 32-bit integers (common)
CONSTRUCT_TYPED_SFIELD(sfNetworkID,             "NetworkID",            UINT32,     1);
CONSTRUCT_TYPED_SFIELD(sfFlags,                 "Flags",                UINT32,     2);
CONSTRUCT_TYPED_SFIELD(sfSourceTag,             "SourceTag",            UINT32,     3);
CONSTRUCT_TYPED_SFIELD(sfSequence,              "Sequence",             UINT32,     4);
CONSTRUCT_TYPED_SFIELD(sfPreviousTxnLgrSeq,     "PreviousTxnLgrSeq",    UINT32,     5, SField::sMD_DeleteFinal);
CONSTRUCT_TYPED_SFIELD(sfLedgerSequence,        "LedgerSequence",       UINT32,     6);
CONSTRUCT_TYPED_SFIELD(sfCloseTime,             "CloseTime",            UINT32,     7);
CONSTRUCT_TYPED_SFIELD(sfParentCloseTime,       "ParentCloseTime",      UINT32,     8);
CONSTRUCT_TYPED_SFIELD(sfSigningTime,           "SigningTime",          UINT32,     9);
CONSTRUCT_TYPED_SFIELD(sfExpiration,            "Expiration",           UINT32,    10);
CONSTRUCT_TYPED_SFIELD(sfTransferRate,          "TransferRate",         UINT32,    11);
CONSTRUCT_TYPED_SFIELD(sfWalletSize,            "WalletSize",           UINT32,    12);
CONSTRUCT_TYPED_SFIELD(sfOwnerCount,            "OwnerCount",           UINT32,    13);
CONSTRUCT_TYPED_SFIELD(sfDestinationTag,        "DestinationTag",       UINT32,    14);

// 32-bit integers (uncommon)
CONSTRUCT_TYPED_SFIELD(sfHighQualityIn,         "HighQualityIn",        UINT32,    16);
CONSTRUCT_TYPED_SFIELD(sfHighQualityOut,        "HighQualityOut",       UINT32,    17);
CONSTRUCT_TYPED_SFIELD(sfLowQualityIn,          "LowQualityIn",         UINT32,    18);
CONSTRUCT_TYPED_SFIELD(sfLowQualityOut,         "LowQualityOut",        UINT32,    19);
CONSTRUCT_TYPED_SFIELD(sfQualityIn,             "QualityIn",            UINT32,    20);
CONSTRUCT_TYPED_SFIELD(sfQualityOut,            "QualityOut",           UINT32,    21);
CONSTRUCT_TYPED_SFIELD(sfStampEscrow,           "StampEscrow",          UINT32,    22);
CONSTRUCT_TYPED_SFIELD(sfBondAmount,            "BondAmount",           UINT32,    23);
CONSTRUCT_TYPED_SFIELD(sfLoadFee,               "LoadFee",              UINT32,    24);
CONSTRUCT_TYPED_SFIELD(sfOfferSequence,         "OfferSequence",        UINT32,    25);
CONSTRUCT_TYPED_SFIELD(sfFirstLedgerSequence,   "FirstLedgerSequence",  UINT32,    26);
CONSTRUCT_TYPED_SFIELD(sfLastLedgerSequence,    "LastLedgerSequence",   UINT32,    27);
CONSTRUCT_TYPED_SFIELD(sfTransactionIndex,      "TransactionIndex",     UINT32,    28);
CONSTRUCT_TYPED_SFIELD(sfOperationLimit,        "OperationLimit",       UINT32,    29);
CONSTRUCT_TYPED_SFIELD(sfReferenceFeeUnits,     "ReferenceFeeUnits",    UINT32,    30);
CONSTRUCT_TYPED_SFIELD(sfReserveBase,           "ReserveBase",          UINT32,    31);
CONSTRUCT_TYPED_SFIELD(sfReserveIncrement,      "ReserveIncrement",     UINT32,    32);
CONSTRUCT_TYPED_SFIELD(sfSetFlag,               "SetFlag",              UINT32,    33);
CONSTRUCT_TYPED_SFIELD(sfClearFlag,             "ClearFlag",            UINT32,    34);
CONSTRUCT_TYPED_SFIELD(sfSignerQuorum,          "SignerQuorum",         UINT32,    35);
CONSTRUCT_TYPED_SFIELD(sfCancelAfter,           "CancelAfter",          UINT32,    36);
CONSTRUCT_TYPED_SFIELD(sfFinishAfter,           "FinishAfter",          UINT32,    37);
CONSTRUCT_TYPED_SFIELD(sfSignerListID,          "SignerListID",         UINT32,    38);
CONSTRUCT_TYPED_SFIELD(sfSettleDelay,           "SettleDelay",          UINT32,    39);
CONSTRUCT_TYPED_SFIELD(sfTicketCount,           "TicketCount",          UINT32,    40);
CONSTRUCT_TYPED_SFIELD(sfTicketSequence,        "TicketSequence",       UINT32,    41);
CONSTRUCT_TYPED_SFIELD(sfNFTokenTaxon,          "NFTokenTaxon",         UINT32,    42);
CONSTRUCT_TYPED_SFIELD(sfMintedNFTokens,        "MintedNFTokens",       UINT32,    43);
CONSTRUCT_TYPED_SFIELD(sfBurnedNFTokens,        "BurnedNFTokens",       UINT32,    44);
CONSTRUCT_TYPED_SFIELD(sfHookStateCount,        "HookStateCount",       UINT32,    45);
CONSTRUCT_TYPED_SFIELD(sfEmitGeneration,        "EmitGeneration",       UINT32,    46);
// 47 is reserved for LockCount(Hooks)
CONSTRUCT_TYPED_SFIELD(sfVoteWeight,            "VoteWeight",           UINT32,    48);
CONSTRUCT_TYPED_SFIELD(sfFirstNFTokenSequence,  "FirstNFTokenSequence", UINT32,    50);

// 64-bit integers (common)
CONSTRUCT_TYPED_SFIELD(sfIndexNext,             "IndexNext",            UINT64,     1);
CONSTRUCT_TYPED_SFIELD(sfIndexPrevious,         "IndexPrevious",        UINT64,     2);
CONSTRUCT_TYPED_SFIELD(sfBookNode,              "BookNode",             UINT64,     3);
CONSTRUCT_TYPED_SFIELD(sfOwnerNode,             "OwnerNode",            UINT64,     4);
CONSTRUCT_TYPED_SFIELD(sfBaseFee,               "BaseFee",              UINT64,     5);
CONSTRUCT_TYPED_SFIELD(sfExchangeRate,          "ExchangeRate",         UINT64,     6);
CONSTRUCT_TYPED_SFIELD(sfLowNode,               "LowNode",              UINT64,     7);
CONSTRUCT_TYPED_SFIELD(sfHighNode,              "HighNode",             UINT64,     8);
CONSTRUCT_TYPED_SFIELD(sfDestinationNode,       "DestinationNode",      UINT64,     9);
CONSTRUCT_TYPED_SFIELD(sfCookie,                "Cookie",               UINT64,    10);
CONSTRUCT_TYPED_SFIELD(sfServerVersion,         "ServerVersion",        UINT64,    11);
CONSTRUCT_TYPED_SFIELD(sfNFTokenOfferNode,      "NFTokenOfferNode",     UINT64,    12);
CONSTRUCT_TYPED_SFIELD(sfEmitBurden,            "EmitBurden",           UINT64,    13);

// 64-bit integers (uncommon)
<<<<<<< HEAD
CONSTRUCT_TYPED_SFIELD(sfHookOn,                "HookOn",               UINT64,    16);
CONSTRUCT_TYPED_SFIELD(sfHookInstructionCount,  "HookInstructionCount", UINT64,    17);
CONSTRUCT_TYPED_SFIELD(sfHookReturnCode,        "HookReturnCode",       UINT64,    18);
CONSTRUCT_TYPED_SFIELD(sfReferenceCount,        "ReferenceCount",       UINT64,    19);
CONSTRUCT_TYPED_SFIELD(sfMaximumAmount,         "MaximumAmount",        UINT64,    20);
CONSTRUCT_TYPED_SFIELD(sfOutstandingAmount,     "OutstandingAmount",    UINT64,    21);
CONSTRUCT_TYPED_SFIELD(sfLockedAmount,          "LockedAmount",         UINT64,    22);
=======
CONSTRUCT_TYPED_SFIELD(sfHookOn,                   "HookOn",                   UINT64, 16);
CONSTRUCT_TYPED_SFIELD(sfHookInstructionCount,     "HookInstructionCount",     UINT64, 17);
CONSTRUCT_TYPED_SFIELD(sfHookReturnCode,           "HookReturnCode",           UINT64, 18);
CONSTRUCT_TYPED_SFIELD(sfReferenceCount,           "ReferenceCount",           UINT64, 19);
CONSTRUCT_TYPED_SFIELD(sfXChainClaimID,            "XChainClaimID",            UINT64, 20);
CONSTRUCT_TYPED_SFIELD(sfXChainAccountCreateCount, "XChainAccountCreateCount", UINT64, 21);
CONSTRUCT_TYPED_SFIELD(sfXChainAccountClaimCount,  "XChainAccountClaimCount",  UINT64, 22);
>>>>>>> a948203d

// 128-bit
CONSTRUCT_TYPED_SFIELD(sfEmailHash,             "EmailHash",            UINT128,    1);

// 160-bit (common)
CONSTRUCT_TYPED_SFIELD(sfTakerPaysCurrency,     "TakerPaysCurrency",    UINT160,    1);
CONSTRUCT_TYPED_SFIELD(sfTakerPaysIssuer,       "TakerPaysIssuer",      UINT160,    2);
CONSTRUCT_TYPED_SFIELD(sfTakerGetsCurrency,     "TakerGetsCurrency",    UINT160,    3);
CONSTRUCT_TYPED_SFIELD(sfTakerGetsIssuer,       "TakerGetsIssuer",      UINT160,    4);
CONSTRUCT_TYPED_SFIELD(sfAssetCode,             "AssetCode",            UINT160,    5);

// 256-bit (common)
CONSTRUCT_TYPED_SFIELD(sfLedgerHash,            "LedgerHash",           UINT256,    1);
CONSTRUCT_TYPED_SFIELD(sfParentHash,            "ParentHash",           UINT256,    2);
CONSTRUCT_TYPED_SFIELD(sfTransactionHash,       "TransactionHash",      UINT256,    3);
CONSTRUCT_TYPED_SFIELD(sfAccountHash,           "AccountHash",          UINT256,    4);
CONSTRUCT_TYPED_SFIELD(sfPreviousTxnID,         "PreviousTxnID",        UINT256,    5, SField::sMD_DeleteFinal);
CONSTRUCT_TYPED_SFIELD(sfLedgerIndex,           "LedgerIndex",          UINT256,    6);
CONSTRUCT_TYPED_SFIELD(sfWalletLocator,         "WalletLocator",        UINT256,    7);
CONSTRUCT_TYPED_SFIELD(sfRootIndex,             "RootIndex",            UINT256,    8, SField::sMD_Always);
CONSTRUCT_TYPED_SFIELD(sfAccountTxnID,          "AccountTxnID",         UINT256,    9);
CONSTRUCT_TYPED_SFIELD(sfNFTokenID,             "NFTokenID",            UINT256,   10);
CONSTRUCT_TYPED_SFIELD(sfEmitParentTxnID,       "EmitParentTxnID",      UINT256,   11);
CONSTRUCT_TYPED_SFIELD(sfEmitNonce,             "EmitNonce",            UINT256,   12);
CONSTRUCT_TYPED_SFIELD(sfEmitHookHash,          "EmitHookHash",         UINT256,   13);
CONSTRUCT_TYPED_SFIELD(sfAMMID,                 "AMMID",                UINT256,   14);

// 256-bit (uncommon)
CONSTRUCT_TYPED_SFIELD(sfBookDirectory,         "BookDirectory",        UINT256,   16);
CONSTRUCT_TYPED_SFIELD(sfInvoiceID,             "InvoiceID",            UINT256,   17);
CONSTRUCT_TYPED_SFIELD(sfNickname,              "Nickname",             UINT256,   18);
CONSTRUCT_TYPED_SFIELD(sfAmendment,             "Amendment",            UINT256,   19);
//                                                                                 20 is currently unused
CONSTRUCT_TYPED_SFIELD(sfDigest,                "Digest",               UINT256,   21);
CONSTRUCT_TYPED_SFIELD(sfChannel,               "Channel",              UINT256,   22);
CONSTRUCT_TYPED_SFIELD(sfConsensusHash,         "ConsensusHash",        UINT256,   23);
CONSTRUCT_TYPED_SFIELD(sfCheckID,               "CheckID",              UINT256,   24);
CONSTRUCT_TYPED_SFIELD(sfValidatedHash,         "ValidatedHash",        UINT256,   25);
CONSTRUCT_TYPED_SFIELD(sfPreviousPageMin,       "PreviousPageMin",      UINT256,   26);
CONSTRUCT_TYPED_SFIELD(sfNextPageMin,           "NextPageMin",          UINT256,   27);
CONSTRUCT_TYPED_SFIELD(sfNFTokenBuyOffer,       "NFTokenBuyOffer",      UINT256,   28);
CONSTRUCT_TYPED_SFIELD(sfNFTokenSellOffer,      "NFTokenSellOffer",     UINT256,   29);
CONSTRUCT_TYPED_SFIELD(sfHookStateKey,          "HookStateKey",         UINT256,   30);
CONSTRUCT_TYPED_SFIELD(sfHookHash,              "HookHash",             UINT256,   31);
CONSTRUCT_TYPED_SFIELD(sfHookNamespace,         "HookNamespace",        UINT256,   32);
CONSTRUCT_TYPED_SFIELD(sfHookSetTxnID,          "HookSetTxnID",         UINT256,   33);

// currency amount (common)
CONSTRUCT_TYPED_SFIELD(sfAmount,                "Amount",               AMOUNT,     1);
CONSTRUCT_TYPED_SFIELD(sfBalance,               "Balance",              AMOUNT,     2);
CONSTRUCT_TYPED_SFIELD(sfLimitAmount,           "LimitAmount",          AMOUNT,     3);
CONSTRUCT_TYPED_SFIELD(sfTakerPays,             "TakerPays",            AMOUNT,     4);
CONSTRUCT_TYPED_SFIELD(sfTakerGets,             "TakerGets",            AMOUNT,     5);
CONSTRUCT_TYPED_SFIELD(sfLowLimit,              "LowLimit",             AMOUNT,     6);
CONSTRUCT_TYPED_SFIELD(sfHighLimit,             "HighLimit",            AMOUNT,     7);
CONSTRUCT_TYPED_SFIELD(sfFee,                   "Fee",                  AMOUNT,     8);
CONSTRUCT_TYPED_SFIELD(sfSendMax,               "SendMax",              AMOUNT,     9);
CONSTRUCT_TYPED_SFIELD(sfDeliverMin,            "DeliverMin",           AMOUNT,    10);
CONSTRUCT_TYPED_SFIELD(sfAmount2,               "Amount2",              AMOUNT,    11);
CONSTRUCT_TYPED_SFIELD(sfBidMin,                "BidMin",               AMOUNT,    12);
CONSTRUCT_TYPED_SFIELD(sfBidMax,                "BidMax",               AMOUNT,    13);

// currency amount (uncommon)
CONSTRUCT_TYPED_SFIELD(sfMinimumOffer,          "MinimumOffer",         AMOUNT,    16);
CONSTRUCT_TYPED_SFIELD(sfRippleEscrow,          "RippleEscrow",         AMOUNT,    17);
CONSTRUCT_TYPED_SFIELD(sfDeliveredAmount,       "DeliveredAmount",      AMOUNT,    18);
CONSTRUCT_TYPED_SFIELD(sfNFTokenBrokerFee,      "NFTokenBrokerFee",     AMOUNT,    19);

// Reserve 20 & 21 for Hooks

// currency amount (fees)
CONSTRUCT_TYPED_SFIELD(sfBaseFeeDrops,            "BaseFeeDrops",           AMOUNT,    22);
CONSTRUCT_TYPED_SFIELD(sfReserveBaseDrops,        "ReserveBaseDrops",       AMOUNT,    23);
CONSTRUCT_TYPED_SFIELD(sfReserveIncrementDrops,   "ReserveIncrementDrops",  AMOUNT,    24);

// currency amount (AMM)
CONSTRUCT_TYPED_SFIELD(sfLPTokenOut,            "LPTokenOut",           AMOUNT,    25);
CONSTRUCT_TYPED_SFIELD(sfLPTokenIn,             "LPTokenIn",            AMOUNT,    26);
CONSTRUCT_TYPED_SFIELD(sfEPrice,                "EPrice",               AMOUNT,    27);
CONSTRUCT_TYPED_SFIELD(sfPrice,                 "Price",                AMOUNT,    28);
CONSTRUCT_TYPED_SFIELD(sfSignatureReward,       "SignatureReward",      AMOUNT,    29);
CONSTRUCT_TYPED_SFIELD(sfMinAccountCreateAmount, "MinAccountCreateAmount", AMOUNT, 30);
CONSTRUCT_TYPED_SFIELD(sfLPTokenBalance,        "LPTokenBalance",       AMOUNT,    31);

// variable length (common)
CONSTRUCT_TYPED_SFIELD(sfPublicKey,             "PublicKey",            VL,         1);
CONSTRUCT_TYPED_SFIELD(sfMessageKey,            "MessageKey",           VL,         2);
CONSTRUCT_TYPED_SFIELD(sfSigningPubKey,         "SigningPubKey",        VL,         3);
CONSTRUCT_TYPED_SFIELD(sfTxnSignature,          "TxnSignature",         VL,         4, SField::sMD_Default, SField::notSigning);
CONSTRUCT_TYPED_SFIELD(sfURI,                   "URI",                  VL,         5);
CONSTRUCT_TYPED_SFIELD(sfSignature,             "Signature",            VL,         6, SField::sMD_Default, SField::notSigning);
CONSTRUCT_TYPED_SFIELD(sfDomain,                "Domain",               VL,         7);
CONSTRUCT_TYPED_SFIELD(sfFundCode,              "FundCode",             VL,         8);
CONSTRUCT_TYPED_SFIELD(sfRemoveCode,            "RemoveCode",           VL,         9);
CONSTRUCT_TYPED_SFIELD(sfExpireCode,            "ExpireCode",           VL,        10);
CONSTRUCT_TYPED_SFIELD(sfCreateCode,            "CreateCode",           VL,        11);
CONSTRUCT_TYPED_SFIELD(sfMemoType,              "MemoType",             VL,        12);
CONSTRUCT_TYPED_SFIELD(sfMemoData,              "MemoData",             VL,        13);
CONSTRUCT_TYPED_SFIELD(sfMemoFormat,            "MemoFormat",           VL,        14);
CONSTRUCT_TYPED_SFIELD(sfCFTokenMetadata,       "CFTokenMetadata",      VL,        15);

// variable length (uncommon)
CONSTRUCT_TYPED_SFIELD(sfFulfillment,           "Fulfillment",          VL,        16);
CONSTRUCT_TYPED_SFIELD(sfCondition,             "Condition",            VL,        17);
CONSTRUCT_TYPED_SFIELD(sfMasterSignature,       "MasterSignature",      VL,        18, SField::sMD_Default, SField::notSigning);
CONSTRUCT_TYPED_SFIELD(sfUNLModifyValidator,    "UNLModifyValidator",   VL,        19);
CONSTRUCT_TYPED_SFIELD(sfValidatorToDisable,    "ValidatorToDisable",   VL,        20);
CONSTRUCT_TYPED_SFIELD(sfValidatorToReEnable,   "ValidatorToReEnable",  VL,        21);
CONSTRUCT_TYPED_SFIELD(sfHookStateData,         "HookStateData",        VL,        22);
CONSTRUCT_TYPED_SFIELD(sfHookReturnString,      "HookReturnString",     VL,        23);
CONSTRUCT_TYPED_SFIELD(sfHookParameterName,     "HookParameterName",    VL,        24);
CONSTRUCT_TYPED_SFIELD(sfHookParameterValue,    "HookParameterValue",   VL,        25);

// account
CONSTRUCT_TYPED_SFIELD(sfAccount,               "Account",              ACCOUNT,    1);
CONSTRUCT_TYPED_SFIELD(sfOwner,                 "Owner",                ACCOUNT,    2);
CONSTRUCT_TYPED_SFIELD(sfDestination,           "Destination",          ACCOUNT,    3);
CONSTRUCT_TYPED_SFIELD(sfIssuer,                "Issuer",               ACCOUNT,    4);
CONSTRUCT_TYPED_SFIELD(sfAuthorize,             "Authorize",            ACCOUNT,    5);
CONSTRUCT_TYPED_SFIELD(sfUnauthorize,           "Unauthorize",          ACCOUNT,    6);
//                                                                                  7 is currently unused
CONSTRUCT_TYPED_SFIELD(sfRegularKey,            "RegularKey",           ACCOUNT,    8);
CONSTRUCT_TYPED_SFIELD(sfNFTokenMinter,         "NFTokenMinter",        ACCOUNT,    9);
CONSTRUCT_TYPED_SFIELD(sfEmitCallback,          "EmitCallback",         ACCOUNT,   10);

// account (uncommon)
CONSTRUCT_TYPED_SFIELD(sfHookAccount,           "HookAccount",          ACCOUNT,   16);
CONSTRUCT_TYPED_SFIELD(sfOtherChainSource,      "OtherChainSource",     ACCOUNT,   18);
CONSTRUCT_TYPED_SFIELD(sfOtherChainDestination, "OtherChainDestination",ACCOUNT,   19);
CONSTRUCT_TYPED_SFIELD(sfAttestationSignerAccount, "AttestationSignerAccount", ACCOUNT, 20);
CONSTRUCT_TYPED_SFIELD(sfAttestationRewardAccount, "AttestationRewardAccount", ACCOUNT, 21);
CONSTRUCT_TYPED_SFIELD(sfLockingChainDoor,      "LockingChainDoor",     ACCOUNT,   22);
CONSTRUCT_TYPED_SFIELD(sfIssuingChainDoor,      "IssuingChainDoor",     ACCOUNT,   23);

// vector of 256-bit
CONSTRUCT_TYPED_SFIELD(sfIndexes,               "Indexes",              VECTOR256,  1, SField::sMD_Never);
CONSTRUCT_TYPED_SFIELD(sfHashes,                "Hashes",               VECTOR256,  2);
CONSTRUCT_TYPED_SFIELD(sfAmendments,            "Amendments",           VECTOR256,  3);
CONSTRUCT_TYPED_SFIELD(sfNFTokenOffers,         "NFTokenOffers",        VECTOR256,  4);

// path set
CONSTRUCT_UNTYPED_SFIELD(sfPaths,               "Paths",                PATHSET,    1);

// issue
CONSTRUCT_TYPED_SFIELD(sfLockingChainIssue,     "LockingChainIssue",    ISSUE,      1);
CONSTRUCT_TYPED_SFIELD(sfIssuingChainIssue,     "IssuingChainIssue",    ISSUE,      2);
CONSTRUCT_TYPED_SFIELD(sfAsset,                 "Asset",                ISSUE,      3);
CONSTRUCT_TYPED_SFIELD(sfAsset2,                "Asset2",               ISSUE,      4);

// Bridge
CONSTRUCT_TYPED_SFIELD(sfXChainBridge,           "XChainBridge",        XCHAIN_BRIDGE,
                                                                               1);
// inner object
// OBJECT/1 is reserved for end of object
CONSTRUCT_UNTYPED_SFIELD(sfTransactionMetaData, "TransactionMetaData",  OBJECT,     2);
CONSTRUCT_UNTYPED_SFIELD(sfCreatedNode,         "CreatedNode",          OBJECT,     3);
CONSTRUCT_UNTYPED_SFIELD(sfDeletedNode,         "DeletedNode",          OBJECT,     4);
CONSTRUCT_UNTYPED_SFIELD(sfModifiedNode,        "ModifiedNode",         OBJECT,     5);
CONSTRUCT_UNTYPED_SFIELD(sfPreviousFields,      "PreviousFields",       OBJECT,     6);
CONSTRUCT_UNTYPED_SFIELD(sfFinalFields,         "FinalFields",          OBJECT,     7);
CONSTRUCT_UNTYPED_SFIELD(sfNewFields,           "NewFields",            OBJECT,     8);
CONSTRUCT_UNTYPED_SFIELD(sfTemplateEntry,       "TemplateEntry",        OBJECT,     9);
CONSTRUCT_UNTYPED_SFIELD(sfMemo,                "Memo",                 OBJECT,    10);
CONSTRUCT_UNTYPED_SFIELD(sfSignerEntry,         "SignerEntry",          OBJECT,    11);
CONSTRUCT_UNTYPED_SFIELD(sfNFToken,             "NFToken",              OBJECT,    12);
CONSTRUCT_UNTYPED_SFIELD(sfEmitDetails,         "EmitDetails",          OBJECT,    13);
CONSTRUCT_UNTYPED_SFIELD(sfHook,                "Hook",                 OBJECT,    14);

// inner object (uncommon)
CONSTRUCT_UNTYPED_SFIELD(sfSigner,              "Signer",               OBJECT,    16);
//                                                                                 17 has not been used yet
CONSTRUCT_UNTYPED_SFIELD(sfMajority,            "Majority",             OBJECT,    18);
CONSTRUCT_UNTYPED_SFIELD(sfDisabledValidator,   "DisabledValidator",    OBJECT,    19);
CONSTRUCT_UNTYPED_SFIELD(sfEmittedTxn,          "EmittedTxn",           OBJECT,    20);
CONSTRUCT_UNTYPED_SFIELD(sfHookExecution,       "HookExecution",        OBJECT,    21);
CONSTRUCT_UNTYPED_SFIELD(sfHookDefinition,      "HookDefinition",       OBJECT,    22);
CONSTRUCT_UNTYPED_SFIELD(sfHookParameter,       "HookParameter",        OBJECT,    23);
CONSTRUCT_UNTYPED_SFIELD(sfHookGrant,           "HookGrant",            OBJECT,    24);
CONSTRUCT_UNTYPED_SFIELD(sfVoteEntry,           "VoteEntry",            OBJECT,    25);
CONSTRUCT_UNTYPED_SFIELD(sfAuctionSlot,         "AuctionSlot",          OBJECT,    26);
CONSTRUCT_UNTYPED_SFIELD(sfAuthAccount,         "AuthAccount",          OBJECT,    27);
CONSTRUCT_UNTYPED_SFIELD(sfXChainClaimProofSig, "XChainClaimProofSig",  OBJECT,    28);
CONSTRUCT_UNTYPED_SFIELD(sfXChainCreateAccountProofSig,
                                                "XChainCreateAccountProofSig",
                                                                        OBJECT,    29);
CONSTRUCT_UNTYPED_SFIELD(sfXChainClaimAttestationCollectionElement,
                                                 "XChainClaimAttestationCollectionElement",
                                                                        OBJECT,    30);
CONSTRUCT_UNTYPED_SFIELD(sfXChainCreateAccountAttestationCollectionElement,
                                                 "XChainCreateAccountAttestationCollectionElement",
                                                                        OBJECT,    31);

// array of objects
//                                                                            ARRAY/1 is reserved for end of array
//                                                                                  2 has never been used
CONSTRUCT_UNTYPED_SFIELD(sfSigners,             "Signers",              ARRAY,      3, SField::sMD_Default, SField::notSigning);
CONSTRUCT_UNTYPED_SFIELD(sfSignerEntries,       "SignerEntries",        ARRAY,      4);
CONSTRUCT_UNTYPED_SFIELD(sfTemplate,            "Template",             ARRAY,      5);
CONSTRUCT_UNTYPED_SFIELD(sfNecessary,           "Necessary",            ARRAY,      6);
CONSTRUCT_UNTYPED_SFIELD(sfSufficient,          "Sufficient",           ARRAY,      7);
CONSTRUCT_UNTYPED_SFIELD(sfAffectedNodes,       "AffectedNodes",        ARRAY,      8);
CONSTRUCT_UNTYPED_SFIELD(sfMemos,               "Memos",                ARRAY,      9);
CONSTRUCT_UNTYPED_SFIELD(sfNFTokens,            "NFTokens",             ARRAY,     10);
CONSTRUCT_UNTYPED_SFIELD(sfHooks,               "Hooks",                ARRAY,     11);
CONSTRUCT_UNTYPED_SFIELD(sfVoteSlots,           "VoteSlots",            ARRAY,     12);

// array of objects (uncommon)
CONSTRUCT_UNTYPED_SFIELD(sfMajorities,          "Majorities",           ARRAY,     16);
CONSTRUCT_UNTYPED_SFIELD(sfDisabledValidators,  "DisabledValidators",   ARRAY,     17);
CONSTRUCT_UNTYPED_SFIELD(sfHookExecutions,      "HookExecutions",       ARRAY,     18);
CONSTRUCT_UNTYPED_SFIELD(sfHookParameters,      "HookParameters",       ARRAY,     19);
CONSTRUCT_UNTYPED_SFIELD(sfHookGrants,          "HookGrants",           ARRAY,     20);
CONSTRUCT_UNTYPED_SFIELD(sfXChainClaimAttestations,
                                                 "XChainClaimAttestations",
                                                                        ARRAY,     21);
CONSTRUCT_UNTYPED_SFIELD(sfXChainCreateAccountAttestations,
                                                 "XChainCreateAccountAttestations",
                                                                        ARRAY,     22);
// 23 and 24 are unused and available for use
CONSTRUCT_UNTYPED_SFIELD(sfAuthAccounts,        "AuthAccounts",         ARRAY,     25);

// clang-format on

#undef CONSTRUCT_TYPED_SFIELD
#undef CONSTRUCT_UNTYPED_SFIELD

#pragma pop_macro("CONSTRUCT_TYPED_SFIELD")
#pragma pop_macro("CONSTRUCT_UNTYPED_SFIELD")

SField::SField(
    private_access_tag_t,
    SerializedTypeID tid,
    int fv,
    const char* fn,
    int meta,
    IsSigning signing)
    : fieldCode(field_code(tid, fv))
    , fieldType(tid)
    , fieldValue(fv)
    , fieldName(fn)
    , fieldMeta(meta)
    , fieldNum(++num)
    , signingField(signing)
    , jsonName(fieldName.c_str())
{
    knownCodeToField[fieldCode] = this;
}

SField::SField(private_access_tag_t, int fc)
    : fieldCode(fc)
    , fieldType(STI_UNKNOWN)
    , fieldValue(0)
    , fieldMeta(sMD_Never)
    , fieldNum(++num)
    , signingField(IsSigning::yes)
    , jsonName(fieldName.c_str())
{
    knownCodeToField[fieldCode] = this;
}

SField const&
SField::getField(int code)
{
    auto it = knownCodeToField.find(code);

    if (it != knownCodeToField.end())
    {
        return *(it->second);
    }
    return sfInvalid;
}

int
SField::compare(SField const& f1, SField const& f2)
{
    // -1 = f1 comes before f2, 0 = illegal combination, 1 = f1 comes after f2
    if ((f1.fieldCode <= 0) || (f2.fieldCode <= 0))
        return 0;

    if (f1.fieldCode < f2.fieldCode)
        return -1;

    if (f2.fieldCode < f1.fieldCode)
        return 1;

    return 0;
}

SField const&
SField::getField(std::string const& fieldName)
{
    for (auto const& [_, f] : knownCodeToField)
    {
        (void)_;
        if (f->fieldName == fieldName)
            return *f;
    }
    return sfInvalid;
}

}  // namespace ripple<|MERGE_RESOLUTION|>--- conflicted
+++ resolved
@@ -96,11 +96,8 @@
 CONSTRUCT_TYPED_SFIELD(sfTickSize,              "TickSize",             UINT8,     16);
 CONSTRUCT_TYPED_SFIELD(sfUNLModifyDisabling,    "UNLModifyDisabling",   UINT8,     17);
 CONSTRUCT_TYPED_SFIELD(sfHookResult,            "HookResult",           UINT8,     18);
-<<<<<<< HEAD
-CONSTRUCT_TYPED_SFIELD(sfAssetScale,            "AssetScale",           UINT8,     19);
-=======
 CONSTRUCT_TYPED_SFIELD(sfWasLockingChainSend,   "WasLockingChainSend",  UINT8,     19);
->>>>>>> a948203d
+CONSTRUCT_TYPED_SFIELD(sfAssetScale,            "AssetScale",           UINT8,     20);
 
 // 16-bit integers
 CONSTRUCT_TYPED_SFIELD(sfLedgerEntryType,       "LedgerEntryType",      UINT16,     1, SField::sMD_Never);
@@ -185,15 +182,6 @@
 CONSTRUCT_TYPED_SFIELD(sfEmitBurden,            "EmitBurden",           UINT64,    13);
 
 // 64-bit integers (uncommon)
-<<<<<<< HEAD
-CONSTRUCT_TYPED_SFIELD(sfHookOn,                "HookOn",               UINT64,    16);
-CONSTRUCT_TYPED_SFIELD(sfHookInstructionCount,  "HookInstructionCount", UINT64,    17);
-CONSTRUCT_TYPED_SFIELD(sfHookReturnCode,        "HookReturnCode",       UINT64,    18);
-CONSTRUCT_TYPED_SFIELD(sfReferenceCount,        "ReferenceCount",       UINT64,    19);
-CONSTRUCT_TYPED_SFIELD(sfMaximumAmount,         "MaximumAmount",        UINT64,    20);
-CONSTRUCT_TYPED_SFIELD(sfOutstandingAmount,     "OutstandingAmount",    UINT64,    21);
-CONSTRUCT_TYPED_SFIELD(sfLockedAmount,          "LockedAmount",         UINT64,    22);
-=======
 CONSTRUCT_TYPED_SFIELD(sfHookOn,                   "HookOn",                   UINT64, 16);
 CONSTRUCT_TYPED_SFIELD(sfHookInstructionCount,     "HookInstructionCount",     UINT64, 17);
 CONSTRUCT_TYPED_SFIELD(sfHookReturnCode,           "HookReturnCode",           UINT64, 18);
@@ -201,7 +189,9 @@
 CONSTRUCT_TYPED_SFIELD(sfXChainClaimID,            "XChainClaimID",            UINT64, 20);
 CONSTRUCT_TYPED_SFIELD(sfXChainAccountCreateCount, "XChainAccountCreateCount", UINT64, 21);
 CONSTRUCT_TYPED_SFIELD(sfXChainAccountClaimCount,  "XChainAccountClaimCount",  UINT64, 22);
->>>>>>> a948203d
+CONSTRUCT_TYPED_SFIELD(sfMaximumAmount,             "MaximumAmount",           UINT64, 23);
+CONSTRUCT_TYPED_SFIELD(sfOutstandingAmount,         "OutstandingAmount",       UINT64, 24);
+CONSTRUCT_TYPED_SFIELD(sfLockedAmount,              "LockedAmount",            UINT64, 25);
 
 // 128-bit
 CONSTRUCT_TYPED_SFIELD(sfEmailHash,             "EmailHash",            UINT128,    1);
