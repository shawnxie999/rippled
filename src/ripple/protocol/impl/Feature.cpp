//------------------------------------------------------------------------------
/*
    This file is part of rippled: https://github.com/ripple/rippled
    Copyright (c) 2012, 2013 Ripple Labs Inc.

    Permission to use, copy, modify, and/or distribute this software for any
    purpose  with  or without fee is hereby granted, provided that the above
    copyright notice and this permission notice appear in all copies.

    THE  SOFTWARE IS PROVIDED "AS IS" AND THE AUTHOR DISCLAIMS ALL WARRANTIES
    WITH  REGARD  TO  THIS  SOFTWARE  INCLUDING  ALL  IMPLIED  WARRANTIES  OF
    MERCHANTABILITY  AND  FITNESS. IN NO EVENT SHALL THE AUTHOR BE LIABLE FOR
    ANY  SPECIAL ,  DIRECT, INDIRECT, OR CONSEQUENTIAL DAMAGES OR ANY DAMAGES
    WHATSOEVER  RESULTING  FROM  LOSS  OF USE, DATA OR PROFITS, WHETHER IN AN
    ACTION  OF  CONTRACT, NEGLIGENCE OR OTHER TORTIOUS ACTION, ARISING OUT OF
    OR IN CONNECTION WITH THE USE OR PERFORMANCE OF THIS SOFTWARE.
*/
//==============================================================================

#include <ripple/protocol/Feature.h>

#include <ripple/basics/Slice.h>
#include <ripple/basics/contract.h>
#include <ripple/protocol/digest.h>
#include <boost/container_hash/hash.hpp>
#include <boost/multi_index/hashed_index.hpp>
#include <boost/multi_index/key_extractors.hpp>
#include <boost/multi_index/random_access_index.hpp>
#include <boost/multi_index_container.hpp>
#include <cstring>

namespace ripple {

inline std::size_t
hash_value(ripple::uint256 const& feature)
{
    std::size_t seed = 0;
    using namespace boost;
    for (auto const& n : feature)
        hash_combine(seed, n);
    return seed;
}

namespace {

enum class Supported : bool { no = false, yes };

// *NOTE*
//
// Features, or Amendments as they are called elsewhere, are enabled on the
// network at some specific time based on Validator voting.  Features are
// enabled using run-time conditionals based on the state of the amendment.
// There is value in retaining that conditional code for some time after
// the amendment is enabled to make it simple to replay old transactions.
// However, once an amendment has been enabled for, say, more than two years
// then retaining that conditional code has less value since it is
// uncommon to replay such old transactions.
//
// Starting in January of 2020 Amendment conditionals from before January
// 2018 are being removed.  So replaying any ledger from before January
// 2018 needs to happen on an older version of the server code.  There's
// a log message in Application.cpp that warns about replaying old ledgers.
//
// At some point in the future someone may wish to remove amendment
// conditional code for amendments that were enabled after January 2018.
// When that happens then the log message in Application.cpp should be
// updated.
//
// Generally, amendments which introduce new features should be set as
// "DefaultVote::no" whereas in rare cases, amendments that fix critical
// bugs should be set as "DefaultVote::yes", if off-chain consensus is
// reached amongst reviewers, validator operators, and other participants.

class FeatureCollections
{
    struct Feature
    {
        std::string name;
        uint256 feature;

        Feature() = delete;
        explicit Feature(std::string const& name_, uint256 const& feature_)
            : name(name_), feature(feature_)
        {
        }

        // These structs are used by the `features` multi_index_container to
        // provide access to the features collection by size_t index, string
        // name, and uint256 feature identifier
        struct byIndex
        {
        };
        struct byName
        {
        };
        struct byFeature
        {
        };
    };

    // Intermediate types to help with readability
    template <class tag, typename Type, Type Feature::*PtrToMember>
    using feature_hashed_unique = boost::multi_index::hashed_unique<
        boost::multi_index::tag<tag>,
        boost::multi_index::member<Feature, Type, PtrToMember>>;

    // Intermediate types to help with readability
    using feature_indexing = boost::multi_index::indexed_by<
        boost::multi_index::random_access<
            boost::multi_index::tag<Feature::byIndex>>,
        feature_hashed_unique<Feature::byFeature, uint256, &Feature::feature>,
        feature_hashed_unique<Feature::byName, std::string, &Feature::name>>;

    // This multi_index_container provides access to the features collection by
    // name, index, and uint256 feature identifier
    boost::multi_index::multi_index_container<Feature, feature_indexing>
        features;
    std::map<std::string, DefaultVote> supported;
    std::size_t upVotes = 0;
    std::size_t downVotes = 0;
    mutable std::atomic<bool> readOnly = false;

    // These helper functions provide access to the features collection by name,
    // index, and uint256 feature identifier, so the details of
    // multi_index_container can be hidden
    Feature const&
    getByIndex(size_t i) const
    {
        if (i >= features.size())
            LogicError("Invalid FeatureBitset index");
        const auto& sequence = features.get<Feature::byIndex>();
        return sequence[i];
    }
    size_t
    getIndex(Feature const& feature) const
    {
        const auto& sequence = features.get<Feature::byIndex>();
        auto const it_to = sequence.iterator_to(feature);
        return it_to - sequence.begin();
    }
    Feature const*
    getByFeature(uint256 const& feature) const
    {
        const auto& feature_index = features.get<Feature::byFeature>();
        auto const feature_it = feature_index.find(feature);
        return feature_it == feature_index.end() ? nullptr : &*feature_it;
    }
    Feature const*
    getByName(std::string const& name) const
    {
        const auto& name_index = features.get<Feature::byName>();
        auto const name_it = name_index.find(name);
        return name_it == name_index.end() ? nullptr : &*name_it;
    }

public:
    FeatureCollections();

    std::optional<uint256>
    getRegisteredFeature(std::string const& name) const;

    uint256
    registerFeature(
        std::string const& name,
        Supported support,
        DefaultVote vote);

    /** Tell FeatureCollections when registration is complete. */
    bool
    registrationIsDone();

    std::size_t
    featureToBitsetIndex(uint256 const& f) const;

    uint256 const&
    bitsetIndexToFeature(size_t i) const;

    std::string
    featureToName(uint256 const& f) const;

    /** Amendments that this server supports.
    Whether they are enabled depends on the Rules defined in the validated
    ledger */
    std::map<std::string, DefaultVote> const&
    supportedAmendments() const
    {
        return supported;
    }

    /** Amendments that this server WON'T vote for by default. */
    std::size_t
    numDownVotedAmendments() const
    {
        return downVotes;
    }

    /** Amendments that this server WILL vote for by default. */
    std::size_t
    numUpVotedAmendments() const
    {
        return upVotes;
    }
};

//------------------------------------------------------------------------------

FeatureCollections::FeatureCollections()
{
    features.reserve(ripple::detail::numFeatures);
}

std::optional<uint256>
FeatureCollections::getRegisteredFeature(std::string const& name) const
{
    assert(readOnly);
    Feature const* feature = getByName(name);
    if (feature)
        return feature->feature;
    return std::nullopt;
}

void
check(bool condition, const char* logicErrorMessage)
{
    if (!condition)
        LogicError(logicErrorMessage);
}

uint256
FeatureCollections::registerFeature(
    std::string const& name,
    Supported support,
    DefaultVote vote)
{
    check(!readOnly, "Attempting to register a feature after startup.");
    check(
        support == Supported::yes || vote == DefaultVote::no,
        "Invalid feature parameters. Must be supported to be up-voted.");
    Feature const* i = getByName(name);
    if (!i)
    {
        // If this check fails, and you just added a feature, increase the
        // numFeatures value in Feature.h
        check(
            features.size() < detail::numFeatures,
            "More features defined than allocated. Adjust numFeatures in "
            "Feature.h.");

        auto const f = sha512Half(Slice(name.data(), name.size()));

        features.emplace_back(name, f);

        if (support == Supported::yes)
        {
            supported.emplace(name, vote);

            if (vote == DefaultVote::yes)
                ++upVotes;
            else
                ++downVotes;
        }
        check(
            upVotes + downVotes == supported.size(),
            "Feature counting logic broke");
        check(
            supported.size() <= features.size(),
            "More supported features than defined features");
        return f;
    }
    else
        // Each feature should only be registered once
        LogicError("Duplicate feature registration");
}

/** Tell FeatureCollections when registration is complete. */
bool
FeatureCollections::registrationIsDone()
{
    readOnly = true;
    return true;
}

size_t
FeatureCollections::featureToBitsetIndex(uint256 const& f) const
{
    assert(readOnly);

    Feature const* feature = getByFeature(f);
    if (!feature)
        LogicError("Invalid Feature ID");

    return getIndex(*feature);
}

uint256 const&
FeatureCollections::bitsetIndexToFeature(size_t i) const
{
    assert(readOnly);
    Feature const& feature = getByIndex(i);
    return feature.feature;
}

std::string
FeatureCollections::featureToName(uint256 const& f) const
{
    assert(readOnly);
    Feature const* feature = getByFeature(f);
    return feature ? feature->name : to_string(f);
}

static FeatureCollections featureCollections;

}  // namespace

/** Amendments that this server supports.
   Whether they are enabled depends on the Rules defined in the validated
   ledger */
std::map<std::string, DefaultVote> const&
detail::supportedAmendments()
{
    return featureCollections.supportedAmendments();
}

/** Amendments that this server won't vote for by default. */
std::size_t
detail::numDownVotedAmendments()
{
    return featureCollections.numDownVotedAmendments();
}

/** Amendments that this server will vote for by default. */
std::size_t
detail::numUpVotedAmendments()
{
    return featureCollections.numUpVotedAmendments();
}

//------------------------------------------------------------------------------

std::optional<uint256>
getRegisteredFeature(std::string const& name)
{
    return featureCollections.getRegisteredFeature(name);
}

uint256
registerFeature(std::string const& name, Supported support, DefaultVote vote)
{
    return featureCollections.registerFeature(name, support, vote);
}

// Retired features are in the ledger and have no code controlled by the
// feature. They need to be supported, but do not need to be voted on.
uint256
retireFeature(std::string const& name)
{
    return registerFeature(name, Supported::yes, DefaultVote::no);
}

/** Tell FeatureCollections when registration is complete. */
bool
registrationIsDone()
{
    return featureCollections.registrationIsDone();
}

size_t
featureToBitsetIndex(uint256 const& f)
{
    return featureCollections.featureToBitsetIndex(f);
}

uint256
bitsetIndexToFeature(size_t i)
{
    return featureCollections.bitsetIndexToFeature(i);
}

std::string
featureToName(uint256 const& f)
{
    return featureCollections.featureToName(f);
}

#pragma push_macro("REGISTER_FEATURE")
#undef REGISTER_FEATURE

/**
Takes the name of a feature, whether it's supported, and the default vote. Will
register the feature, and create a variable whose name is "feature" plus the
feature name.
*/
#define REGISTER_FEATURE(fName, supported, defaultvote) \
    uint256 const feature##fName =                      \
        registerFeature(#fName, supported, defaultvote)

#pragma push_macro("REGISTER_FIX")
#undef REGISTER_FIX

/**
Takes the name of a feature, whether it's supported, and the default vote. Will
register the feature, and create a variable whose name is the unmodified feature
name.
*/
#define REGISTER_FIX(fName, supported, defaultvote) \
    uint256 const fName = registerFeature(#fName, supported, defaultvote)

// clang-format off

// All known amendments must be registered either here or below with the
// "retired" amendments
REGISTER_FEATURE(OwnerPaysFee,                  Supported::no,  DefaultVote::no);
REGISTER_FEATURE(Flow,                          Supported::yes, DefaultVote::yes);
REGISTER_FEATURE(FlowCross,                     Supported::yes, DefaultVote::yes);
REGISTER_FEATURE(CryptoConditionsSuite,         Supported::yes, DefaultVote::no);
REGISTER_FIX    (fix1513,                       Supported::yes, DefaultVote::yes);
REGISTER_FEATURE(DepositAuth,                   Supported::yes, DefaultVote::yes);
REGISTER_FEATURE(Checks,                        Supported::yes, DefaultVote::yes);
REGISTER_FIX    (fix1571,                       Supported::yes, DefaultVote::yes);
REGISTER_FIX    (fix1543,                       Supported::yes, DefaultVote::yes);
REGISTER_FIX    (fix1623,                       Supported::yes, DefaultVote::yes);
REGISTER_FEATURE(DepositPreauth,                Supported::yes, DefaultVote::yes);
// Use liquidity from strands that consume max offers, but mark as dry
REGISTER_FIX    (fix1515,                       Supported::yes, DefaultVote::yes);
REGISTER_FIX    (fix1578,                       Supported::yes, DefaultVote::yes);
REGISTER_FEATURE(MultiSignReserve,              Supported::yes, DefaultVote::yes);
REGISTER_FIX    (fixTakerDryOfferRemoval,       Supported::yes, DefaultVote::yes);
REGISTER_FIX    (fixMasterKeyAsRegularKey,      Supported::yes, DefaultVote::yes);
REGISTER_FIX    (fixCheckThreading,             Supported::yes, DefaultVote::yes);
REGISTER_FIX    (fixPayChanRecipientOwnerDir,   Supported::yes, DefaultVote::yes);
REGISTER_FEATURE(DeletableAccounts,             Supported::yes, DefaultVote::yes);
// fixQualityUpperBound should be activated before FlowCross
REGISTER_FIX    (fixQualityUpperBound,          Supported::yes, DefaultVote::yes);
REGISTER_FEATURE(RequireFullyCanonicalSig,      Supported::yes, DefaultVote::yes);
// fix1781: XRPEndpointSteps should be included in the circular payment check
REGISTER_FIX    (fix1781,                       Supported::yes, DefaultVote::yes);
REGISTER_FEATURE(HardenedValidations,           Supported::yes, DefaultVote::yes);
REGISTER_FIX    (fixAmendmentMajorityCalc,      Supported::yes, DefaultVote::yes);
REGISTER_FEATURE(NegativeUNL,                   Supported::yes, DefaultVote::yes);
REGISTER_FEATURE(TicketBatch,                   Supported::yes, DefaultVote::yes);
REGISTER_FEATURE(FlowSortStrands,               Supported::yes, DefaultVote::yes);
REGISTER_FIX    (fixSTAmountCanonicalize,       Supported::yes, DefaultVote::yes);
REGISTER_FIX    (fixRmSmallIncreasedQOffers,    Supported::yes, DefaultVote::yes);
REGISTER_FEATURE(CheckCashMakesTrustLine,       Supported::yes, DefaultVote::no);
REGISTER_FEATURE(NonFungibleTokensV1,           Supported::yes, DefaultVote::no);
REGISTER_FEATURE(ExpandedSignerList,            Supported::yes, DefaultVote::no);
REGISTER_FIX    (fixNFTokenDirV1,               Supported::yes, DefaultVote::no);
REGISTER_FIX    (fixNFTokenNegOffer,            Supported::yes, DefaultVote::no);
REGISTER_FEATURE(NonFungibleTokensV1_1,         Supported::yes, DefaultVote::no);
REGISTER_FIX    (fixTrustLinesToSelf,           Supported::yes, DefaultVote::no);
REGISTER_FIX    (fixRemoveNFTokenAutoTrustLine, Supported::yes, DefaultVote::yes);
REGISTER_FEATURE(ImmediateOfferKilled,          Supported::yes, DefaultVote::no);
REGISTER_FEATURE(DisallowIncoming,              Supported::yes, DefaultVote::no);
<<<<<<< HEAD
REGISTER_FIX    (fixUnburnableNFToken,          Supported::yes, DefaultVote::no);
=======
REGISTER_FEATURE(XRPFees,                       Supported::yes, DefaultVote::no);
REGISTER_FIX    (fixUniversalNumber,            Supported::yes, DefaultVote::no);
REGISTER_FIX    (fixNonFungibleTokensV1_2,      Supported::yes, DefaultVote::no);
>>>>>>> 05602af5

// The following amendments have been active for at least two years. Their
// pre-amendment code has been removed and the identifiers are deprecated.
// All known amendments and amendments that may appear in a validated
// ledger must be registered either here or above with the "active" amendments
[[deprecated("The referenced amendment has been retired"), maybe_unused]]
uint256 const
    retiredMultiSign         = retireFeature("MultiSign"),
    retiredTrustSetAuth      = retireFeature("TrustSetAuth"),
    retiredFeeEscalation     = retireFeature("FeeEscalation"),
    retiredPayChan           = retireFeature("PayChan"),
    retiredCryptoConditions  = retireFeature("CryptoConditions"),
    retiredTickSize          = retireFeature("TickSize"),
    retiredFix1368           = retireFeature("fix1368"),
    retiredEscrow            = retireFeature("Escrow"),
    retiredFix1373           = retireFeature("fix1373"),
    retiredEnforceInvariants = retireFeature("EnforceInvariants"),
    retiredSortedDirectories = retireFeature("SortedDirectories"),
    retiredFix1201           = retireFeature("fix1201"),
    retiredFix1512           = retireFeature("fix1512"),
    retiredFix1523           = retireFeature("fix1523"),
    retiredFix1528           = retireFeature("fix1528");

// clang-format on

#undef REGISTER_FIX
#pragma pop_macro("REGISTER_FIX")

#undef REGISTER_FEATURE
#pragma pop_macro("REGISTER_FEATURE")

// All of the features should now be registered, since variables in a cpp file
// are initialized from top to bottom.
//
// Use initialization of one final static variable to set
// featureCollections::readOnly.
[[maybe_unused]] static const bool readOnlySet =
    featureCollections.registrationIsDone();

}  // namespace ripple<|MERGE_RESOLUTION|>--- conflicted
+++ resolved
@@ -451,13 +451,9 @@
 REGISTER_FIX    (fixRemoveNFTokenAutoTrustLine, Supported::yes, DefaultVote::yes);
 REGISTER_FEATURE(ImmediateOfferKilled,          Supported::yes, DefaultVote::no);
 REGISTER_FEATURE(DisallowIncoming,              Supported::yes, DefaultVote::no);
-<<<<<<< HEAD
-REGISTER_FIX    (fixUnburnableNFToken,          Supported::yes, DefaultVote::no);
-=======
 REGISTER_FEATURE(XRPFees,                       Supported::yes, DefaultVote::no);
 REGISTER_FIX    (fixUniversalNumber,            Supported::yes, DefaultVote::no);
 REGISTER_FIX    (fixNonFungibleTokensV1_2,      Supported::yes, DefaultVote::no);
->>>>>>> 05602af5
 
 // The following amendments have been active for at least two years. Their
 // pre-amendment code has been removed and the identifiers are deprecated.
