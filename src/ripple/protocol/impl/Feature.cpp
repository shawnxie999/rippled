//------------------------------------------------------------------------------
/*
    This file is part of rippled: https://github.com/ripple/rippled
    Copyright (c) 2012, 2013 Ripple Labs Inc.

    Permission to use, copy, modify, and/or distribute this software for any
    purpose  with  or without fee is hereby granted, provided that the above
    copyright notice and this permission notice appear in all copies.

    THE  SOFTWARE IS PROVIDED "AS IS" AND THE AUTHOR DISCLAIMS ALL WARRANTIES
    WITH  REGARD  TO  THIS  SOFTWARE  INCLUDING  ALL  IMPLIED  WARRANTIES  OF
    MERCHANTABILITY  AND  FITNESS. IN NO EVENT SHALL THE AUTHOR BE LIABLE FOR
    ANY  SPECIAL ,  DIRECT, INDIRECT, OR CONSEQUENTIAL DAMAGES OR ANY DAMAGES
    WHATSOEVER  RESULTING  FROM  LOSS  OF USE, DATA OR PROFITS, WHETHER IN AN
    ACTION  OF  CONTRACT, NEGLIGENCE OR OTHER TORTIOUS ACTION, ARISING OUT OF
    OR IN CONNECTION WITH THE USE OR PERFORMANCE OF THIS SOFTWARE.
*/
//==============================================================================

#include <ripple/protocol/Feature.h>

#include <ripple/basics/Slice.h>
#include <ripple/basics/contract.h>
#include <ripple/protocol/digest.h>
#include <boost/container_hash/hash.hpp>
#include <boost/multi_index/hashed_index.hpp>
#include <boost/multi_index/key_extractors.hpp>
#include <boost/multi_index/random_access_index.hpp>
#include <boost/multi_index_container.hpp>
#include <cstring>

namespace ripple {

inline std::size_t
hash_value(ripple::uint256 const& feature)
{
    std::size_t seed = 0;
    using namespace boost;
    for (auto const& n : feature)
        hash_combine(seed, n);
    return seed;
}

namespace {

enum class Supported : bool { no = false, yes };

// *NOTE*
//
// Features, or Amendments as they are called elsewhere, are enabled on the
// network at some specific time based on Validator voting.  Features are
// enabled using run-time conditionals based on the state of the amendment.
// There is value in retaining that conditional code for some time after
// the amendment is enabled to make it simple to replay old transactions.
// However, once an amendment has been enabled for, say, more than two years
// then retaining that conditional code has less value since it is
// uncommon to replay such old transactions.
//
// Starting in January of 2020 Amendment conditionals from before January
// 2018 are being removed.  So replaying any ledger from before January
// 2018 needs to happen on an older version of the server code.  There's
// a log message in Application.cpp that warns about replaying old ledgers.
//
// At some point in the future someone may wish to remove amendment
// conditional code for amendments that were enabled after January 2018.
// When that happens then the log message in Application.cpp should be
// updated.
//
// Generally, amendments which introduce new features should be set as
// "VoteBehavior::DefaultNo" whereas in rare cases, amendments that fix
// critical bugs should be set as "VoteBehavior::DefaultYes", if off-chain
// consensus is reached amongst reviewers, validator operators, and other
// participants.

class FeatureCollections
{
    struct Feature
    {
        std::string name;
        uint256 feature;

        Feature() = delete;
        explicit Feature(std::string const& name_, uint256 const& feature_)
            : name(name_), feature(feature_)
        {
        }

        // These structs are used by the `features` multi_index_container to
        // provide access to the features collection by size_t index, string
        // name, and uint256 feature identifier
        struct byIndex
        {
        };
        struct byName
        {
        };
        struct byFeature
        {
        };
    };

    // Intermediate types to help with readability
    template <class tag, typename Type, Type Feature::*PtrToMember>
    using feature_hashed_unique = boost::multi_index::hashed_unique<
        boost::multi_index::tag<tag>,
        boost::multi_index::member<Feature, Type, PtrToMember>>;

    // Intermediate types to help with readability
    using feature_indexing = boost::multi_index::indexed_by<
        boost::multi_index::random_access<
            boost::multi_index::tag<Feature::byIndex>>,
        feature_hashed_unique<Feature::byFeature, uint256, &Feature::feature>,
        feature_hashed_unique<Feature::byName, std::string, &Feature::name>>;

    // This multi_index_container provides access to the features collection by
    // name, index, and uint256 feature identifier
    boost::multi_index::multi_index_container<Feature, feature_indexing>
        features;
    std::map<std::string, VoteBehavior> supported;
    std::size_t upVotes = 0;
    std::size_t downVotes = 0;
    mutable std::atomic<bool> readOnly = false;

    // These helper functions provide access to the features collection by name,
    // index, and uint256 feature identifier, so the details of
    // multi_index_container can be hidden
    Feature const&
    getByIndex(size_t i) const
    {
        if (i >= features.size())
            LogicError("Invalid FeatureBitset index");
        const auto& sequence = features.get<Feature::byIndex>();
        return sequence[i];
    }
    size_t
    getIndex(Feature const& feature) const
    {
        const auto& sequence = features.get<Feature::byIndex>();
        auto const it_to = sequence.iterator_to(feature);
        return it_to - sequence.begin();
    }
    Feature const*
    getByFeature(uint256 const& feature) const
    {
        const auto& feature_index = features.get<Feature::byFeature>();
        auto const feature_it = feature_index.find(feature);
        return feature_it == feature_index.end() ? nullptr : &*feature_it;
    }
    Feature const*
    getByName(std::string const& name) const
    {
        const auto& name_index = features.get<Feature::byName>();
        auto const name_it = name_index.find(name);
        return name_it == name_index.end() ? nullptr : &*name_it;
    }

public:
    FeatureCollections();

    std::optional<uint256>
    getRegisteredFeature(std::string const& name) const;

    uint256
    registerFeature(
        std::string const& name,
        Supported support,
        VoteBehavior vote);

    /** Tell FeatureCollections when registration is complete. */
    bool
    registrationIsDone();

    std::size_t
    featureToBitsetIndex(uint256 const& f) const;

    uint256 const&
    bitsetIndexToFeature(size_t i) const;

    std::string
    featureToName(uint256 const& f) const;

    /** Amendments that this server supports.
    Whether they are enabled depends on the Rules defined in the validated
    ledger */
    std::map<std::string, VoteBehavior> const&
    supportedAmendments() const
    {
        return supported;
    }

    /** Amendments that this server WON'T vote for by default. */
    std::size_t
    numDownVotedAmendments() const
    {
        return downVotes;
    }

    /** Amendments that this server WILL vote for by default. */
    std::size_t
    numUpVotedAmendments() const
    {
        return upVotes;
    }
};

//------------------------------------------------------------------------------

FeatureCollections::FeatureCollections()
{
    features.reserve(ripple::detail::numFeatures);
}

std::optional<uint256>
FeatureCollections::getRegisteredFeature(std::string const& name) const
{
    assert(readOnly);
    Feature const* feature = getByName(name);
    if (feature)
        return feature->feature;
    return std::nullopt;
}

void
check(bool condition, const char* logicErrorMessage)
{
    if (!condition)
        LogicError(logicErrorMessage);
}

uint256
FeatureCollections::registerFeature(
    std::string const& name,
    Supported support,
    VoteBehavior vote)
{
    check(!readOnly, "Attempting to register a feature after startup.");
    check(
        support == Supported::yes || vote == VoteBehavior::DefaultNo,
        "Invalid feature parameters. Must be supported to be up-voted.");
    Feature const* i = getByName(name);
    if (!i)
    {
        // If this check fails, and you just added a feature, increase the
        // numFeatures value in Feature.h
        check(
            features.size() < detail::numFeatures,
            "More features defined than allocated. Adjust numFeatures in "
            "Feature.h.");

        auto const f = sha512Half(Slice(name.data(), name.size()));

        features.emplace_back(name, f);

        if (support == Supported::yes)
        {
            supported.emplace(name, vote);

            if (vote == VoteBehavior::DefaultYes)
                ++upVotes;
            else
                ++downVotes;
        }
        check(
            upVotes + downVotes == supported.size(),
            "Feature counting logic broke");
        check(
            supported.size() <= features.size(),
            "More supported features than defined features");
        return f;
    }
    else
        // Each feature should only be registered once
        LogicError("Duplicate feature registration");
}

/** Tell FeatureCollections when registration is complete. */
bool
FeatureCollections::registrationIsDone()
{
    readOnly = true;
    return true;
}

size_t
FeatureCollections::featureToBitsetIndex(uint256 const& f) const
{
    assert(readOnly);

    Feature const* feature = getByFeature(f);
    if (!feature)
        LogicError("Invalid Feature ID");

    return getIndex(*feature);
}

uint256 const&
FeatureCollections::bitsetIndexToFeature(size_t i) const
{
    assert(readOnly);
    Feature const& feature = getByIndex(i);
    return feature.feature;
}

std::string
FeatureCollections::featureToName(uint256 const& f) const
{
    assert(readOnly);
    Feature const* feature = getByFeature(f);
    return feature ? feature->name : to_string(f);
}

static FeatureCollections featureCollections;

}  // namespace

/** Amendments that this server supports.
   Whether they are enabled depends on the Rules defined in the validated
   ledger */
std::map<std::string, VoteBehavior> const&
detail::supportedAmendments()
{
    return featureCollections.supportedAmendments();
}

/** Amendments that this server won't vote for by default. */
std::size_t
detail::numDownVotedAmendments()
{
    return featureCollections.numDownVotedAmendments();
}

/** Amendments that this server will vote for by default. */
std::size_t
detail::numUpVotedAmendments()
{
    return featureCollections.numUpVotedAmendments();
}

//------------------------------------------------------------------------------

std::optional<uint256>
getRegisteredFeature(std::string const& name)
{
    return featureCollections.getRegisteredFeature(name);
}

uint256
registerFeature(std::string const& name, Supported support, VoteBehavior vote)
{
    return featureCollections.registerFeature(name, support, vote);
}

// Retired features are in the ledger and have no code controlled by the
// feature. They need to be supported, but do not need to be voted on.
uint256
retireFeature(std::string const& name)
{
    return registerFeature(name, Supported::yes, VoteBehavior::Obsolete);
}

/** Tell FeatureCollections when registration is complete. */
bool
registrationIsDone()
{
    return featureCollections.registrationIsDone();
}

size_t
featureToBitsetIndex(uint256 const& f)
{
    return featureCollections.featureToBitsetIndex(f);
}

uint256
bitsetIndexToFeature(size_t i)
{
    return featureCollections.bitsetIndexToFeature(i);
}

std::string
featureToName(uint256 const& f)
{
    return featureCollections.featureToName(f);
}

#pragma push_macro("REGISTER_FEATURE")
#undef REGISTER_FEATURE

/**
Takes the name of a feature, whether it's supported, and the default vote. Will
register the feature, and create a variable whose name is "feature" plus the
feature name.
*/
#define REGISTER_FEATURE(fName, supported, votebehavior) \
    uint256 const feature##fName =                       \
        registerFeature(#fName, supported, votebehavior)

#pragma push_macro("REGISTER_FIX")
#undef REGISTER_FIX

/**
Takes the name of a feature, whether it's supported, and the default vote. Will
register the feature, and create a variable whose name is the unmodified feature
name.
*/
#define REGISTER_FIX(fName, supported, votebehavior) \
    uint256 const fName = registerFeature(#fName, supported, votebehavior)

// clang-format off

// All known amendments must be registered either here or below with the
// "retired" amendments
REGISTER_FEATURE(OwnerPaysFee,                  Supported::no,  VoteBehavior::DefaultNo);
REGISTER_FEATURE(Flow,                          Supported::yes, VoteBehavior::DefaultYes);
REGISTER_FEATURE(FlowCross,                     Supported::yes, VoteBehavior::DefaultYes);
REGISTER_FIX    (fix1513,                       Supported::yes, VoteBehavior::DefaultYes);
REGISTER_FEATURE(DepositAuth,                   Supported::yes, VoteBehavior::DefaultYes);
REGISTER_FEATURE(Checks,                        Supported::yes, VoteBehavior::DefaultYes);
REGISTER_FIX    (fix1571,                       Supported::yes, VoteBehavior::DefaultYes);
REGISTER_FIX    (fix1543,                       Supported::yes, VoteBehavior::DefaultYes);
REGISTER_FIX    (fix1623,                       Supported::yes, VoteBehavior::DefaultYes);
REGISTER_FEATURE(DepositPreauth,                Supported::yes, VoteBehavior::DefaultYes);
// Use liquidity from strands that consume max offers, but mark as dry
REGISTER_FIX    (fix1515,                       Supported::yes, VoteBehavior::DefaultYes);
REGISTER_FIX    (fix1578,                       Supported::yes, VoteBehavior::DefaultYes);
REGISTER_FEATURE(MultiSignReserve,              Supported::yes, VoteBehavior::DefaultYes);
REGISTER_FIX    (fixTakerDryOfferRemoval,       Supported::yes, VoteBehavior::DefaultYes);
REGISTER_FIX    (fixMasterKeyAsRegularKey,      Supported::yes, VoteBehavior::DefaultYes);
REGISTER_FIX    (fixCheckThreading,             Supported::yes, VoteBehavior::DefaultYes);
REGISTER_FIX    (fixPayChanRecipientOwnerDir,   Supported::yes, VoteBehavior::DefaultYes);
REGISTER_FEATURE(DeletableAccounts,             Supported::yes, VoteBehavior::DefaultYes);
// fixQualityUpperBound should be activated before FlowCross
REGISTER_FIX    (fixQualityUpperBound,          Supported::yes, VoteBehavior::DefaultYes);
REGISTER_FEATURE(RequireFullyCanonicalSig,      Supported::yes, VoteBehavior::DefaultYes);
// fix1781: XRPEndpointSteps should be included in the circular payment check
REGISTER_FIX    (fix1781,                       Supported::yes, VoteBehavior::DefaultYes);
REGISTER_FEATURE(HardenedValidations,           Supported::yes, VoteBehavior::DefaultYes);
REGISTER_FIX    (fixAmendmentMajorityCalc,      Supported::yes, VoteBehavior::DefaultYes);
REGISTER_FEATURE(NegativeUNL,                   Supported::yes, VoteBehavior::DefaultYes);
REGISTER_FEATURE(TicketBatch,                   Supported::yes, VoteBehavior::DefaultYes);
REGISTER_FEATURE(FlowSortStrands,               Supported::yes, VoteBehavior::DefaultYes);
REGISTER_FIX    (fixSTAmountCanonicalize,       Supported::yes, VoteBehavior::DefaultYes);
REGISTER_FIX    (fixRmSmallIncreasedQOffers,    Supported::yes, VoteBehavior::DefaultYes);
REGISTER_FEATURE(CheckCashMakesTrustLine,       Supported::yes, VoteBehavior::DefaultNo);
REGISTER_FEATURE(ExpandedSignerList,            Supported::yes, VoteBehavior::DefaultNo);
REGISTER_FEATURE(NonFungibleTokensV1_1,         Supported::yes, VoteBehavior::DefaultNo);
REGISTER_FIX    (fixTrustLinesToSelf,           Supported::yes, VoteBehavior::DefaultNo);
REGISTER_FIX    (fixRemoveNFTokenAutoTrustLine, Supported::yes, VoteBehavior::DefaultYes);
REGISTER_FEATURE(ImmediateOfferKilled,          Supported::yes, VoteBehavior::DefaultNo);
REGISTER_FEATURE(DisallowIncoming,              Supported::yes, VoteBehavior::DefaultNo);
REGISTER_FEATURE(XRPFees,                       Supported::yes, VoteBehavior::DefaultNo);
REGISTER_FIX    (fixUniversalNumber,            Supported::yes, VoteBehavior::DefaultNo);
REGISTER_FIX    (fixNonFungibleTokensV1_2,      Supported::yes, VoteBehavior::DefaultNo);
REGISTER_FIX    (fixNFTokenRemint,              Supported::yes, VoteBehavior::DefaultNo);
<<<<<<< HEAD
REGISTER_FEATURE(Clawback,                      Supported::yes, VoteBehavior::DefaultNo);
=======
REGISTER_FIX    (fixReducedOffersV1,            Supported::yes, VoteBehavior::DefaultNo);
>>>>>>> 724a3015

// The following amendments are obsolete, but must remain supported
// because they could potentially get enabled.
//
// Obsolete features are (usually) not in the ledger, and may have code
// controlled by the feature. They need to be supported because at some
// time in the past, the feature was supported and votable, but never
// passed. So the feature needs to be supported in case it is ever
// enabled (added to the ledger).
//
// If a feature remains obsolete for long enough that no clients are able
// to vote for it, the feature can be removed (entirely?) from the code.
REGISTER_FEATURE(CryptoConditionsSuite, Supported::yes, VoteBehavior::Obsolete);
REGISTER_FEATURE(NonFungibleTokensV1,   Supported::yes, VoteBehavior::Obsolete);
REGISTER_FIX    (fixNFTokenDirV1,       Supported::yes, VoteBehavior::Obsolete);
REGISTER_FIX    (fixNFTokenNegOffer,    Supported::yes, VoteBehavior::Obsolete);

// The following amendments have been active for at least two years. Their
// pre-amendment code has been removed and the identifiers are deprecated.
// All known amendments and amendments that may appear in a validated
// ledger must be registered either here or above with the "active" amendments
[[deprecated("The referenced amendment has been retired"), maybe_unused]]
uint256 const
    retiredMultiSign         = retireFeature("MultiSign"),
    retiredTrustSetAuth      = retireFeature("TrustSetAuth"),
    retiredFeeEscalation     = retireFeature("FeeEscalation"),
    retiredPayChan           = retireFeature("PayChan"),
    retiredCryptoConditions  = retireFeature("CryptoConditions"),
    retiredTickSize          = retireFeature("TickSize"),
    retiredFix1368           = retireFeature("fix1368"),
    retiredEscrow            = retireFeature("Escrow"),
    retiredFix1373           = retireFeature("fix1373"),
    retiredEnforceInvariants = retireFeature("EnforceInvariants"),
    retiredSortedDirectories = retireFeature("SortedDirectories"),
    retiredFix1201           = retireFeature("fix1201"),
    retiredFix1512           = retireFeature("fix1512"),
    retiredFix1523           = retireFeature("fix1523"),
    retiredFix1528           = retireFeature("fix1528");

// clang-format on

#undef REGISTER_FIX
#pragma pop_macro("REGISTER_FIX")

#undef REGISTER_FEATURE
#pragma pop_macro("REGISTER_FEATURE")

// All of the features should now be registered, since variables in a cpp file
// are initialized from top to bottom.
//
// Use initialization of one final static variable to set
// featureCollections::readOnly.
[[maybe_unused]] static const bool readOnlySet =
    featureCollections.registrationIsDone();

}  // namespace ripple<|MERGE_RESOLUTION|>--- conflicted
+++ resolved
@@ -452,11 +452,8 @@
 REGISTER_FIX    (fixUniversalNumber,            Supported::yes, VoteBehavior::DefaultNo);
 REGISTER_FIX    (fixNonFungibleTokensV1_2,      Supported::yes, VoteBehavior::DefaultNo);
 REGISTER_FIX    (fixNFTokenRemint,              Supported::yes, VoteBehavior::DefaultNo);
-<<<<<<< HEAD
+REGISTER_FIX    (fixReducedOffersV1,            Supported::yes, VoteBehavior::DefaultNo);
 REGISTER_FEATURE(Clawback,                      Supported::yes, VoteBehavior::DefaultNo);
-=======
-REGISTER_FIX    (fixReducedOffersV1,            Supported::yes, VoteBehavior::DefaultNo);
->>>>>>> 724a3015
 
 // The following amendments are obsolete, but must remain supported
 // because they could potentially get enabled.
