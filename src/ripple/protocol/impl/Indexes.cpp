//------------------------------------------------------------------------------
/*
    This file is part of rippled: https://github.com/ripple/rippled
    Copyright (c) 2012, 2013 Ripple Labs Inc.

    Permission to use, copy, modify, and/or distribute this software for any
    purpose  with  or without fee is hereby granted, provided that the above
    copyright notice and this permission notice appear in all copies.

    THE  SOFTWARE IS PROVIDED "AS IS" AND THE AUTHOR DISCLAIMS ALL WARRANTIES
    WITH  REGARD  TO  THIS  SOFTWARE  INCLUDING  ALL  IMPLIED  WARRANTIES  OF
    MERCHANTABILITY  AND  FITNESS. IN NO EVENT SHALL THE AUTHOR BE LIABLE FOR
    ANY  SPECIAL ,  DIRECT, INDIRECT, OR CONSEQUENTIAL DAMAGES OR ANY DAMAGES
    WHATSOEVER  RESULTING  FROM  LOSS  OF USE, DATA OR PROFITS, WHETHER IN AN
    ACTION  OF  CONTRACT, NEGLIGENCE OR OTHER TORTIOUS ACTION, ARISING OUT OF
    OR IN CONNECTION WITH THE USE OR PERFORMANCE OF THIS SOFTWARE.
*/
//==============================================================================

#include <ripple/protocol/Indexes.h>
#include <ripple/protocol/LedgerFormats.h>
#include <ripple/protocol/SField.h>
#include <ripple/protocol/STXChainBridge.h>
#include <ripple/protocol/SeqProxy.h>
#include <ripple/protocol/digest.h>
#include <ripple/protocol/nftPageMask.h>

#include <algorithm>
#include <cassert>

namespace ripple {

/** Type-specific prefix for calculating ledger indices.

    The identifier for a given object within the ledger is calculated based
    on some object-specific parameters. To ensure that different types of
    objects have different indices, even if they happen to use the same set
    of parameters, we use "tagged hashing" by adding a type-specific prefix.

    @note These values are part of the protocol and *CANNOT* be arbitrarily
          changed. If they were, on-ledger objects may no longer be able to
          be located or addressed.

          Additions to this list are OK, but changing existing entries to
          assign them a different values should never be needed.

          Entries that are removed should be moved to the bottom of the enum
          and marked as [[deprecated]] to prevent accidental reuse.
*/
enum class LedgerNameSpace : std::uint16_t {
    ACCOUNT = 'a',
    DIR_NODE = 'd',
    TRUST_LINE = 'r',
    OFFER = 'o',
    OWNER_DIR = 'O',
    BOOK_DIR = 'B',
    SKIP_LIST = 's',
    ESCROW = 'u',
    AMENDMENTS = 'f',
    FEE_SETTINGS = 'e',
    TICKET = 'T',
    SIGNER_LIST = 'S',
    XRP_PAYMENT_CHANNEL = 'x',
    CHECK = 'C',
    DEPOSIT_PREAUTH = 'p',
    NEGATIVE_UNL = 'N',
    NFTOKEN_OFFER = 'q',
    NFTOKEN_BUY_OFFERS = 'h',
    NFTOKEN_SELL_OFFERS = 'i',
<<<<<<< HEAD
    CFTOKEN_ISSUANCE = '~',
=======
    AMM = 'A',
    BRIDGE = 'H',
    XCHAIN_CLAIM_ID = 'Q',
    XCHAIN_CREATE_ACCOUNT_CLAIM_ID = 'K',
>>>>>>> a948203d

    // No longer used or supported. Left here to reserve the space
    // to avoid accidental reuse.
    CONTRACT [[deprecated]] = 'c',
    GENERATOR [[deprecated]] = 'g',
    NICKNAME [[deprecated]] = 'n',
};

template <class... Args>
static uint256
indexHash(LedgerNameSpace space, Args const&... args)
{
    return sha512Half(safe_cast<std::uint16_t>(space), args...);
}

uint256
getBookBase(Book const& book)
{
    assert(isConsistent(book));

    auto const index = indexHash(
        LedgerNameSpace::BOOK_DIR,
        book.in.currency,
        book.out.currency,
        book.in.account,
        book.out.account);

    // Return with quality 0.
    auto k = keylet::quality({ltDIR_NODE, index}, 0);

    return k.key;
}

uint256
getQualityNext(uint256 const& uBase)
{
    static constexpr uint256 nextq(
        "0000000000000000000000000000000000000000000000010000000000000000");
    return uBase + nextq;
}

std::uint64_t
getQuality(uint256 const& uBase)
{
    // VFALCO [base_uint] This assumes a certain storage format
    return boost::endian::big_to_native(((std::uint64_t*)uBase.end())[-1]);
}

uint256
getTicketIndex(AccountID const& account, std::uint32_t ticketSeq)
{
    return indexHash(
        LedgerNameSpace::TICKET, account, std::uint32_t(ticketSeq));
}

uint256
getTicketIndex(AccountID const& account, SeqProxy ticketSeq)
{
    assert(ticketSeq.isTicket());
    return getTicketIndex(account, ticketSeq.value());
}

//------------------------------------------------------------------------------

namespace keylet {

Keylet
account(AccountID const& id) noexcept
{
    return Keylet{ltACCOUNT_ROOT, indexHash(LedgerNameSpace::ACCOUNT, id)};
}

Keylet
child(uint256 const& key) noexcept
{
    return {ltCHILD, key};
}

Keylet const&
skip() noexcept
{
    static Keylet const ret{
        ltLEDGER_HASHES, indexHash(LedgerNameSpace::SKIP_LIST)};
    return ret;
}

Keylet
skip(LedgerIndex ledger) noexcept
{
    return {
        ltLEDGER_HASHES,
        indexHash(
            LedgerNameSpace::SKIP_LIST,
            std::uint32_t(static_cast<std::uint32_t>(ledger) >> 16))};
}

Keylet const&
amendments() noexcept
{
    static Keylet const ret{
        ltAMENDMENTS, indexHash(LedgerNameSpace::AMENDMENTS)};
    return ret;
}

Keylet const&
fees() noexcept
{
    static Keylet const ret{
        ltFEE_SETTINGS, indexHash(LedgerNameSpace::FEE_SETTINGS)};
    return ret;
}

Keylet const&
negativeUNL() noexcept
{
    static Keylet const ret{
        ltNEGATIVE_UNL, indexHash(LedgerNameSpace::NEGATIVE_UNL)};
    return ret;
}

Keylet
book_t::operator()(Book const& b) const
{
    return {ltDIR_NODE, getBookBase(b)};
}

Keylet
line(
    AccountID const& id0,
    AccountID const& id1,
    Currency const& currency) noexcept
{
    // There is code in SetTrust that calls us with id0 == id1, to allow users
    // to locate and delete such "weird" trustlines. If we remove that code, we
    // could enable this assert:
    // assert(id0 != id1);

    // A trust line is shared between two accounts; while we typically think
    // of this as an "issuer" and a "holder" the relationship is actually fully
    // bidirectional.
    //
    // So that we can generate a unique ID for a trust line, regardess of which
    // side of the line we're looking at, we define a "canonical" order for the
    // two accounts (smallest then largest)  and hash them in that order:
    auto const accounts = std::minmax(id0, id1);

    return {
        ltRIPPLE_STATE,
        indexHash(
            LedgerNameSpace::TRUST_LINE,
            accounts.first,
            accounts.second,
            currency)};
}

Keylet
offer(AccountID const& id, std::uint32_t seq) noexcept
{
    return {ltOFFER, indexHash(LedgerNameSpace::OFFER, id, seq)};
}

Keylet
quality(Keylet const& k, std::uint64_t q) noexcept
{
    assert(k.type == ltDIR_NODE);

    // Indexes are stored in big endian format: they print as hex as stored.
    // Most significant bytes are first and the least significant bytes
    // represent adjacent entries. We place the quality, in big endian format,
    // in the 8 right most bytes; this way, incrementing goes to the next entry
    // for indexes.
    uint256 x = k.key;

    // FIXME This is ugly and we can and should do better...
    ((std::uint64_t*)x.end())[-1] = boost::endian::native_to_big(q);

    return {ltDIR_NODE, x};
}

Keylet
next_t::operator()(Keylet const& k) const
{
    assert(k.type == ltDIR_NODE);
    return {ltDIR_NODE, getQualityNext(k.key)};
}

Keylet
ticket_t::operator()(AccountID const& id, std::uint32_t ticketSeq) const
{
    return {ltTICKET, getTicketIndex(id, ticketSeq)};
}

Keylet
ticket_t::operator()(AccountID const& id, SeqProxy ticketSeq) const
{
    return {ltTICKET, getTicketIndex(id, ticketSeq)};
}

// This function is presently static, since it's never accessed from anywhere
// else. If we ever support multiple pages of signer lists, this would be the
// keylet used to locate them.
static Keylet
signers(AccountID const& account, std::uint32_t page) noexcept
{
    return {
        ltSIGNER_LIST, indexHash(LedgerNameSpace::SIGNER_LIST, account, page)};
}

Keylet
signers(AccountID const& account) noexcept
{
    return signers(account, 0);
}

Keylet
check(AccountID const& id, std::uint32_t seq) noexcept
{
    return {ltCHECK, indexHash(LedgerNameSpace::CHECK, id, seq)};
}

Keylet
depositPreauth(AccountID const& owner, AccountID const& preauthorized) noexcept
{
    return {
        ltDEPOSIT_PREAUTH,
        indexHash(LedgerNameSpace::DEPOSIT_PREAUTH, owner, preauthorized)};
}

//------------------------------------------------------------------------------

Keylet
unchecked(uint256 const& key) noexcept
{
    return {ltANY, key};
}

Keylet
ownerDir(AccountID const& id) noexcept
{
    return {ltDIR_NODE, indexHash(LedgerNameSpace::OWNER_DIR, id)};
}

Keylet
page(uint256 const& key, std::uint64_t index) noexcept
{
    if (index == 0)
        return {ltDIR_NODE, key};

    return {ltDIR_NODE, indexHash(LedgerNameSpace::DIR_NODE, key, index)};
}

Keylet
escrow(AccountID const& src, std::uint32_t seq) noexcept
{
    return {ltESCROW, indexHash(LedgerNameSpace::ESCROW, src, seq)};
}

Keylet
payChan(AccountID const& src, AccountID const& dst, std::uint32_t seq) noexcept
{
    return {
        ltPAYCHAN,
        indexHash(LedgerNameSpace::XRP_PAYMENT_CHANNEL, src, dst, seq)};
}

Keylet
nftpage_min(AccountID const& owner)
{
    std::array<std::uint8_t, 32> buf{};
    std::memcpy(buf.data(), owner.data(), owner.size());
    return {ltNFTOKEN_PAGE, uint256{buf}};
}

Keylet
nftpage_max(AccountID const& owner)
{
    uint256 id = nft::pageMask;
    std::memcpy(id.data(), owner.data(), owner.size());
    return {ltNFTOKEN_PAGE, id};
}

Keylet
nftpage(Keylet const& k, uint256 const& token)
{
    assert(k.type == ltNFTOKEN_PAGE);
    return {ltNFTOKEN_PAGE, (k.key & ~nft::pageMask) + (token & nft::pageMask)};
}

Keylet
nftoffer(AccountID const& owner, std::uint32_t seq)
{
    return {
        ltNFTOKEN_OFFER, indexHash(LedgerNameSpace::NFTOKEN_OFFER, owner, seq)};
}

Keylet
nft_buys(uint256 const& id) noexcept
{
    return {ltDIR_NODE, indexHash(LedgerNameSpace::NFTOKEN_BUY_OFFERS, id)};
}

Keylet
nft_sells(uint256 const& id) noexcept
{
    return {ltDIR_NODE, indexHash(LedgerNameSpace::NFTOKEN_SELL_OFFERS, id)};
}

Keylet
<<<<<<< HEAD
cftIssuance(AccountID const& issuer, uint160 const& asset) noexcept
{
    return {
        ltCFTOKEN_ISSUANCE,
        indexHash(LedgerNameSpace::CFTOKEN_ISSUANCE, issuer, asset)};
=======
amm(Issue const& issue1, Issue const& issue2) noexcept
{
    auto const& [minI, maxI] = std::minmax(issue1, issue2);
    return amm(indexHash(
        LedgerNameSpace::AMM,
        minI.account,
        minI.currency,
        maxI.account,
        maxI.currency));
}

Keylet
amm(uint256 const& id) noexcept
{
    return {ltAMM, id};
}

Keylet
bridge(STXChainBridge const& bridge, STXChainBridge::ChainType chainType)
{
    // A door account can support multiple bridges. On the locking chain
    // there can only be one bridge per lockingChainCurrency. On the issuing
    // chain there can only be one bridge per issuingChainCurrency.
    auto const& issue = bridge.issue(chainType);
    return {
        ltBRIDGE,
        indexHash(
            LedgerNameSpace::BRIDGE, bridge.door(chainType), issue.currency)};
}

Keylet
xChainClaimID(STXChainBridge const& bridge, std::uint64_t seq)
{
    return {
        ltXCHAIN_OWNED_CLAIM_ID,
        indexHash(
            LedgerNameSpace::XCHAIN_CLAIM_ID,
            bridge.lockingChainDoor(),
            bridge.lockingChainIssue(),
            bridge.issuingChainDoor(),
            bridge.issuingChainIssue(),
            seq)};
}

Keylet
xChainCreateAccountClaimID(STXChainBridge const& bridge, std::uint64_t seq)
{
    return {
        ltXCHAIN_OWNED_CREATE_ACCOUNT_CLAIM_ID,
        indexHash(
            LedgerNameSpace::XCHAIN_CREATE_ACCOUNT_CLAIM_ID,
            bridge.lockingChainDoor(),
            bridge.lockingChainIssue(),
            bridge.issuingChainDoor(),
            bridge.issuingChainIssue(),
            seq)};
>>>>>>> a948203d
}

}  // namespace keylet

}  // namespace ripple<|MERGE_RESOLUTION|>--- conflicted
+++ resolved
@@ -67,14 +67,11 @@
     NFTOKEN_OFFER = 'q',
     NFTOKEN_BUY_OFFERS = 'h',
     NFTOKEN_SELL_OFFERS = 'i',
-<<<<<<< HEAD
-    CFTOKEN_ISSUANCE = '~',
-=======
     AMM = 'A',
     BRIDGE = 'H',
     XCHAIN_CLAIM_ID = 'Q',
     XCHAIN_CREATE_ACCOUNT_CLAIM_ID = 'K',
->>>>>>> a948203d
+    CFTOKEN_ISSUANCE = '~',
 
     // No longer used or supported. Left here to reserve the space
     // to avoid accidental reuse.
@@ -383,13 +380,6 @@
 }
 
 Keylet
-<<<<<<< HEAD
-cftIssuance(AccountID const& issuer, uint160 const& asset) noexcept
-{
-    return {
-        ltCFTOKEN_ISSUANCE,
-        indexHash(LedgerNameSpace::CFTOKEN_ISSUANCE, issuer, asset)};
-=======
 amm(Issue const& issue1, Issue const& issue2) noexcept
 {
     auto const& [minI, maxI] = std::minmax(issue1, issue2);
@@ -446,7 +436,14 @@
             bridge.issuingChainDoor(),
             bridge.issuingChainIssue(),
             seq)};
->>>>>>> a948203d
+}
+
+Keylet
+cftIssuance(AccountID const& issuer, uint160 const& asset) noexcept
+{
+    return {
+        ltCFTOKEN_ISSUANCE,
+        indexHash(LedgerNameSpace::CFTOKEN_ISSUANCE, issuer, asset)};
 }
 
 }  // namespace keylet
