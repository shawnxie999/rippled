--- conflicted
+++ resolved
@@ -264,27 +264,24 @@
 Keylet
 nft_sells(uint256 const& id) noexcept;
 
-<<<<<<< HEAD
+/** AMM entry */
+Keylet
+amm(Issue const& issue1, Issue const& issue2) noexcept;
+
+Keylet
+amm(uint256 const& amm) noexcept;
+
+Keylet
+bridge(STXChainBridge const& bridge, STXChainBridge::ChainType chainType);
+
+Keylet
+xChainClaimID(STXChainBridge const& bridge, std::uint64_t seq);
+
+Keylet
+xChainCreateAccountClaimID(STXChainBridge const& bridge, std::uint64_t seq);
+
 Keylet
 cftIssuance(AccountID const& issuer, uint160 const& asset) noexcept;
-=======
-/** AMM entry */
-Keylet
-amm(Issue const& issue1, Issue const& issue2) noexcept;
-
-Keylet
-amm(uint256 const& amm) noexcept;
-
-Keylet
-bridge(STXChainBridge const& bridge, STXChainBridge::ChainType chainType);
-
-Keylet
-xChainClaimID(STXChainBridge const& bridge, std::uint64_t seq);
-
-Keylet
-xChainCreateAccountClaimID(STXChainBridge const& bridge, std::uint64_t seq);
->>>>>>> a948203d
-
 }  // namespace keylet
 
 // Everything below is deprecated and should be removed in favor of keylets:
