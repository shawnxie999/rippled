//------------------------------------------------------------------------------
/*
    This file is part of rippled: https://github.com/ripple/rippled
    Copyright (c) 2012, 2013 Ripple Labs Inc.

    Permission to use, copy, modify, and/or distribute this software for any
    purpose  with  or without fee is hereby granted, provided that the above
    copyright notice and this permission notice appear in all copies.

    THE  SOFTWARE IS PROVIDED "AS IS" AND THE AUTHOR DISCLAIMS ALL WARRANTIES
    WITH  REGARD  TO  THIS  SOFTWARE  INCLUDING  ALL  IMPLIED  WARRANTIES  OF
    MERCHANTABILITY  AND  FITNESS. IN NO EVENT SHALL THE AUTHOR BE LIABLE FOR
    ANY  SPECIAL ,  DIRECT, INDIRECT, OR CONSEQUENTIAL DAMAGES OR ANY DAMAGES
    WHATSOEVER  RESULTING  FROM  LOSS  OF USE, DATA OR PROFITS, WHETHER IN AN
    ACTION  OF  CONTRACT, NEGLIGENCE OR OTHER TORTIOUS ACTION, ARISING OUT OF
    OR IN CONNECTION WITH THE USE OR PERFORMANCE OF THIS SOFTWARE.
*/
//==============================================================================

#ifndef RIPPLE_PROTOCOL_TXFORMATS_H_INCLUDED
#define RIPPLE_PROTOCOL_TXFORMATS_H_INCLUDED

#include <ripple/protocol/KnownFormats.h>

namespace ripple {

/** Transaction type identifiers.

    These are part of the binary message format.

    @ingroup protocol
*/
/** Transaction type identifieers

    Each ledger object requires a unique type identifier, which is stored
    within the object itself; this makes it possible to iterate the entire
    ledger and determine each object's type and verify that the object you
    retrieved from a given hash matches the expected type.

    @warning Since these values are included in transactions, which are signed
             objects, and used by the code to determine the type of transaction
             being invoked, they are part of the protocol. **Changing them
             should be avoided because without special handling, this will
             result in a hard fork.**

    @note When retiring types, the specific values should not be removed but
          should be marked as [[deprecated]]. This is to avoid accidental
          reuse of identifiers.

    @todo The C++ language does not enable checking for duplicate values
          here. If it becomes possible then we should do this.

    @ingroup protocol
*/
// clang-format off
enum TxType : std::uint16_t
{
    /** This transaction type executes a payment. */
    ttPAYMENT = 0,

    /** This transaction type creates an escrow object. */
    ttESCROW_CREATE = 1,

    /** This transaction type completes an existing escrow. */
    ttESCROW_FINISH = 2,

    /** This transaction type adjusts various account settings. */
    ttACCOUNT_SET = 3,

    /** This transaction type cancels an existing escrow. */
    ttESCROW_CANCEL = 4,

    /** This transaction type sets or clears an account's "regular key". */
    ttREGULAR_KEY_SET = 5,

    /** This transaction type is deprecated; it is retained for historical purposes. */
    ttNICKNAME_SET [[deprecated("This transaction type is not supported and should not be used.")]] = 6,

    /** This transaction type creates an offer to trade one asset for another. */
    ttOFFER_CREATE = 7,

    /** This transaction type cancels existing offers to trade one asset for another. */
    ttOFFER_CANCEL = 8,

    /** This transaction type is deprecated; it is retained for historical purposes. */
    ttCONTRACT [[deprecated("This transaction type is not supported and should not be used.")]] = 9,

    /** This transaction type creates a new set of tickets. */
    ttTICKET_CREATE = 10,

    /** This identifier was never used, but the slot is reserved for historical purposes. */
    ttSPINAL_TAP [[deprecated("This transaction type is not supported and should not be used.")]] = 11,

    /** This transaction type modifies the signer list associated with an account. */
    ttSIGNER_LIST_SET = 12,

    /** This transaction type creates a new unidirectional XRP payment channel. */
    ttPAYCHAN_CREATE = 13,

    /** This transaction type funds an existing unidirectional XRP payment channel. */
    ttPAYCHAN_FUND = 14,

    /** This transaction type submits a claim against an existing unidirectional payment channel. */
    ttPAYCHAN_CLAIM = 15,

    /** This transaction type creates a new check. */
    ttCHECK_CREATE = 16,

    /** This transaction type cashes an existing check. */
    ttCHECK_CASH = 17,

    /** This transaction type cancels an existing check. */
    ttCHECK_CANCEL = 18,

    /** This transaction type grants or revokes authorization to transfer funds. */
    ttDEPOSIT_PREAUTH = 19,

    /** This transaction type modifies a trustline between two accounts. */
    ttTRUST_SET = 20,

    /** This transaction type deletes an existing account. */
    ttACCOUNT_DELETE = 21,

    /** This transaction type installs a hook. */
    ttHOOK_SET [[maybe_unused]] = 22,

    /** This transaction mints a new NFT. */
    ttNFTOKEN_MINT = 25,

    /** This transaction burns (i.e. destroys) an existing NFT. */
    ttNFTOKEN_BURN = 26,

    /** This transaction creates a new offer to buy or sell an NFT. */
    ttNFTOKEN_CREATE_OFFER = 27,

    /** This transaction cancels an existing offer to buy or sell an existing NFT. */
    ttNFTOKEN_CANCEL_OFFER = 28,

    /** This transaction accepts an existing offer to buy or sell an existing  NFT. */
    ttNFTOKEN_ACCEPT_OFFER = 29,

<<<<<<< HEAD
    /** This transaction creates a new CFTokenIssuance object. */
    ttCFTOKEN_ISSUANCE_CREATE = 30,
=======
    /** This transaction claws back issued tokens. */
    ttCLAWBACK = 30,

    /** This transaction type creates an AMM instance */
    ttAMM_CREATE = 35,

    /** This transaction type deposits into an AMM instance */
    ttAMM_DEPOSIT = 36,

    /** This transaction type withdraws from an AMM instance */
    ttAMM_WITHDRAW = 37,

    /** This transaction type votes for the trading fee */
    ttAMM_VOTE = 38,

    /** This transaction type bids for the auction slot */
    ttAMM_BID = 39,

    /** This transaction type deletes AMM in the empty state */
    ttAMM_DELETE = 40,

    /** This transactions creates a crosschain sequence number */
    ttXCHAIN_CREATE_CLAIM_ID = 41,

    /** This transactions initiates a crosschain transaction */
    ttXCHAIN_COMMIT = 42,

    /** This transaction completes a crosschain transaction */
    ttXCHAIN_CLAIM = 43,

    /** This transaction initiates a crosschain account create transaction */
    ttXCHAIN_ACCOUNT_CREATE_COMMIT = 44,

    /** This transaction adds an attestation to a claimid*/
    ttXCHAIN_ADD_CLAIM_ATTESTATION = 45,

    /** This transaction adds an attestation to a claimid*/
    ttXCHAIN_ADD_ACCOUNT_CREATE_ATTESTATION = 46,

    /** This transaction modifies a sidechain */
    ttXCHAIN_MODIFY_BRIDGE = 47,

    /** This transactions creates a sidechain */
    ttXCHAIN_CREATE_BRIDGE = 48,

>>>>>>> a948203d

    /** This system-generated transaction type is used to update the status of the various amendments.

        For details, see: https://xrpl.org/amendments.html
     */
    ttAMENDMENT = 100,

    /** This system-generated transaction type is used to update the network's fee settings.

        For details, see: https://xrpl.org/fee-voting.html
     */
    ttFEE = 101,

    /** This system-generated transaction type is used to update the network's negative UNL

        For details, see: https://xrpl.org/negative-unl.html
     */
    ttUNL_MODIFY = 102,
};
// clang-format on

/** Manages the list of known transaction formats.
 */
class TxFormats : public KnownFormats<TxType, TxFormats>
{
private:
    /** Create the object.
        This will load the object with all the known transaction formats.
    */
    TxFormats();

public:
    static TxFormats const&
    getInstance();
};

}  // namespace ripple

#endif<|MERGE_RESOLUTION|>--- conflicted
+++ resolved
@@ -139,10 +139,6 @@
     /** This transaction accepts an existing offer to buy or sell an existing  NFT. */
     ttNFTOKEN_ACCEPT_OFFER = 29,
 
-<<<<<<< HEAD
-    /** This transaction creates a new CFTokenIssuance object. */
-    ttCFTOKEN_ISSUANCE_CREATE = 30,
-=======
     /** This transaction claws back issued tokens. */
     ttCLAWBACK = 30,
 
@@ -188,7 +184,8 @@
     /** This transactions creates a sidechain */
     ttXCHAIN_CREATE_BRIDGE = 48,
 
->>>>>>> a948203d
+    /** This transaction creates a new CFTokenIssuance object. */
+    ttCFTOKEN_ISSUANCE_CREATE = 50,
 
     /** This system-generated transaction type is used to update the status of the various amendments.
 
