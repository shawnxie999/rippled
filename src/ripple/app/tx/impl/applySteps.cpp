--- conflicted
+++ resolved
@@ -155,17 +155,13 @@
         case ttXCHAIN_ADD_ACCOUNT_CREATE_ATTESTATION:
             return f.template operator()<XChainAddAccountCreateAttestation>();
         case ttXCHAIN_ACCOUNT_CREATE_COMMIT:
-<<<<<<< HEAD
-            return invoke_preflight_helper<XChainCreateAccountCommit>(ctx);
-        case ttCFTOKEN_ISSUANCE_CREATE:
-            return invoke_preflight_helper<CFTokenIssuanceCreate>(ctx);
-=======
             return f.template operator()<XChainCreateAccountCommit>();
         case ttDID_SET:
             return f.template operator()<DIDSet>();
         case ttDID_DELETE:
             return f.template operator()<DIDDelete>();
->>>>>>> 1eac4d2c
+        case ttCFTOKEN_ISSUANCE_CREATE:
+            return f.template operator()<CFTokenIssuanceCreate>();
         default:
             throw UnknownTxnType(txnType);
     }
@@ -275,101 +271,11 @@
     }
     catch (UnknownTxnType const& e)
     {
-<<<<<<< HEAD
-        case ttACCOUNT_DELETE:
-            return invoke_preclaim<DeleteAccount>(ctx);
-        case ttACCOUNT_SET:
-            return invoke_preclaim<SetAccount>(ctx);
-        case ttCHECK_CANCEL:
-            return invoke_preclaim<CancelCheck>(ctx);
-        case ttCHECK_CASH:
-            return invoke_preclaim<CashCheck>(ctx);
-        case ttCHECK_CREATE:
-            return invoke_preclaim<CreateCheck>(ctx);
-        case ttDEPOSIT_PREAUTH:
-            return invoke_preclaim<DepositPreauth>(ctx);
-        case ttOFFER_CANCEL:
-            return invoke_preclaim<CancelOffer>(ctx);
-        case ttOFFER_CREATE:
-            return invoke_preclaim<CreateOffer>(ctx);
-        case ttESCROW_CREATE:
-            return invoke_preclaim<EscrowCreate>(ctx);
-        case ttESCROW_FINISH:
-            return invoke_preclaim<EscrowFinish>(ctx);
-        case ttESCROW_CANCEL:
-            return invoke_preclaim<EscrowCancel>(ctx);
-        case ttPAYCHAN_CLAIM:
-            return invoke_preclaim<PayChanClaim>(ctx);
-        case ttPAYCHAN_CREATE:
-            return invoke_preclaim<PayChanCreate>(ctx);
-        case ttPAYCHAN_FUND:
-            return invoke_preclaim<PayChanFund>(ctx);
-        case ttPAYMENT:
-            return invoke_preclaim<Payment>(ctx);
-        case ttREGULAR_KEY_SET:
-            return invoke_preclaim<SetRegularKey>(ctx);
-        case ttSIGNER_LIST_SET:
-            return invoke_preclaim<SetSignerList>(ctx);
-        case ttTICKET_CREATE:
-            return invoke_preclaim<CreateTicket>(ctx);
-        case ttTRUST_SET:
-            return invoke_preclaim<SetTrust>(ctx);
-        case ttAMENDMENT:
-        case ttFEE:
-        case ttUNL_MODIFY:
-            return invoke_preclaim<Change>(ctx);
-        case ttNFTOKEN_MINT:
-            return invoke_preclaim<NFTokenMint>(ctx);
-        case ttNFTOKEN_BURN:
-            return invoke_preclaim<NFTokenBurn>(ctx);
-        case ttNFTOKEN_CREATE_OFFER:
-            return invoke_preclaim<NFTokenCreateOffer>(ctx);
-        case ttNFTOKEN_CANCEL_OFFER:
-            return invoke_preclaim<NFTokenCancelOffer>(ctx);
-        case ttNFTOKEN_ACCEPT_OFFER:
-            return invoke_preclaim<NFTokenAcceptOffer>(ctx);
-        case ttCLAWBACK:
-            return invoke_preclaim<Clawback>(ctx);
-        case ttAMM_CREATE:
-            return invoke_preclaim<AMMCreate>(ctx);
-        case ttAMM_DEPOSIT:
-            return invoke_preclaim<AMMDeposit>(ctx);
-        case ttAMM_WITHDRAW:
-            return invoke_preclaim<AMMWithdraw>(ctx);
-        case ttAMM_VOTE:
-            return invoke_preclaim<AMMVote>(ctx);
-        case ttAMM_BID:
-            return invoke_preclaim<AMMBid>(ctx);
-        case ttAMM_DELETE:
-            return invoke_preclaim<AMMDelete>(ctx);
-        case ttXCHAIN_CREATE_BRIDGE:
-            return invoke_preclaim<XChainCreateBridge>(ctx);
-        case ttXCHAIN_MODIFY_BRIDGE:
-            return invoke_preclaim<BridgeModify>(ctx);
-        case ttXCHAIN_CREATE_CLAIM_ID:
-            return invoke_preclaim<XChainCreateClaimID>(ctx);
-        case ttXCHAIN_COMMIT:
-            return invoke_preclaim<XChainCommit>(ctx);
-        case ttXCHAIN_CLAIM:
-            return invoke_preclaim<XChainClaim>(ctx);
-        case ttXCHAIN_ACCOUNT_CREATE_COMMIT:
-            return invoke_preclaim<XChainCreateAccountCommit>(ctx);
-        case ttXCHAIN_ADD_CLAIM_ATTESTATION:
-            return invoke_preclaim<XChainAddClaimAttestation>(ctx);
-        case ttXCHAIN_ADD_ACCOUNT_CREATE_ATTESTATION:
-            return invoke_preclaim<XChainAddAccountCreateAttestation>(ctx);
-        case ttCFTOKEN_ISSUANCE_CREATE:
-            return invoke_preclaim<CFTokenIssuanceCreate>(ctx);
-        default:
-            assert(false);
-            return temUNKNOWN;
-=======
         // Should never happen
         JLOG(ctx.j.fatal())
             << "Unknown transaction type in preclaim: " << e.txnType;
         assert(false);
         return temUNKNOWN;
->>>>>>> 1eac4d2c
     }
 }
 
@@ -378,96 +284,6 @@
 {
     try
     {
-<<<<<<< HEAD
-        case ttACCOUNT_DELETE:
-            return DeleteAccount::calculateBaseFee(view, tx);
-        case ttACCOUNT_SET:
-            return SetAccount::calculateBaseFee(view, tx);
-        case ttCHECK_CANCEL:
-            return CancelCheck::calculateBaseFee(view, tx);
-        case ttCHECK_CASH:
-            return CashCheck::calculateBaseFee(view, tx);
-        case ttCHECK_CREATE:
-            return CreateCheck::calculateBaseFee(view, tx);
-        case ttDEPOSIT_PREAUTH:
-            return DepositPreauth::calculateBaseFee(view, tx);
-        case ttOFFER_CANCEL:
-            return CancelOffer::calculateBaseFee(view, tx);
-        case ttOFFER_CREATE:
-            return CreateOffer::calculateBaseFee(view, tx);
-        case ttESCROW_CREATE:
-            return EscrowCreate::calculateBaseFee(view, tx);
-        case ttESCROW_FINISH:
-            return EscrowFinish::calculateBaseFee(view, tx);
-        case ttESCROW_CANCEL:
-            return EscrowCancel::calculateBaseFee(view, tx);
-        case ttPAYCHAN_CLAIM:
-            return PayChanClaim::calculateBaseFee(view, tx);
-        case ttPAYCHAN_CREATE:
-            return PayChanCreate::calculateBaseFee(view, tx);
-        case ttPAYCHAN_FUND:
-            return PayChanFund::calculateBaseFee(view, tx);
-        case ttPAYMENT:
-            return Payment::calculateBaseFee(view, tx);
-        case ttREGULAR_KEY_SET:
-            return SetRegularKey::calculateBaseFee(view, tx);
-        case ttSIGNER_LIST_SET:
-            return SetSignerList::calculateBaseFee(view, tx);
-        case ttTICKET_CREATE:
-            return CreateTicket::calculateBaseFee(view, tx);
-        case ttTRUST_SET:
-            return SetTrust::calculateBaseFee(view, tx);
-        case ttAMENDMENT:
-        case ttFEE:
-        case ttUNL_MODIFY:
-            return Change::calculateBaseFee(view, tx);
-        case ttNFTOKEN_MINT:
-            return NFTokenMint::calculateBaseFee(view, tx);
-        case ttNFTOKEN_BURN:
-            return NFTokenBurn::calculateBaseFee(view, tx);
-        case ttNFTOKEN_CREATE_OFFER:
-            return NFTokenCreateOffer::calculateBaseFee(view, tx);
-        case ttNFTOKEN_CANCEL_OFFER:
-            return NFTokenCancelOffer::calculateBaseFee(view, tx);
-        case ttNFTOKEN_ACCEPT_OFFER:
-            return NFTokenAcceptOffer::calculateBaseFee(view, tx);
-        case ttCLAWBACK:
-            return Clawback::calculateBaseFee(view, tx);
-        case ttAMM_CREATE:
-            return AMMCreate::calculateBaseFee(view, tx);
-        case ttAMM_DEPOSIT:
-            return AMMDeposit::calculateBaseFee(view, tx);
-        case ttAMM_WITHDRAW:
-            return AMMWithdraw::calculateBaseFee(view, tx);
-        case ttAMM_VOTE:
-            return AMMVote::calculateBaseFee(view, tx);
-        case ttAMM_BID:
-            return AMMBid::calculateBaseFee(view, tx);
-        case ttAMM_DELETE:
-            return AMMDelete::calculateBaseFee(view, tx);
-        case ttXCHAIN_CREATE_BRIDGE:
-            return XChainCreateBridge::calculateBaseFee(view, tx);
-        case ttXCHAIN_MODIFY_BRIDGE:
-            return BridgeModify::calculateBaseFee(view, tx);
-        case ttXCHAIN_CREATE_CLAIM_ID:
-            return XChainCreateClaimID::calculateBaseFee(view, tx);
-        case ttXCHAIN_COMMIT:
-            return XChainCommit::calculateBaseFee(view, tx);
-        case ttXCHAIN_CLAIM:
-            return XChainClaim::calculateBaseFee(view, tx);
-        case ttXCHAIN_ADD_CLAIM_ATTESTATION:
-            return XChainAddClaimAttestation::calculateBaseFee(view, tx);
-        case ttXCHAIN_ADD_ACCOUNT_CREATE_ATTESTATION:
-            return XChainAddAccountCreateAttestation::calculateBaseFee(
-                view, tx);
-        case ttXCHAIN_ACCOUNT_CREATE_COMMIT:
-            return XChainCreateAccountCommit::calculateBaseFee(view, tx);
-        case ttCFTOKEN_ISSUANCE_CREATE:
-            return CFTokenIssuanceCreate::calculateBaseFee(view, tx);
-        default:
-            assert(false);
-            return XRPAmount{0};
-=======
         return with_txn_type(tx.getTxnType(), [&]<typename T>() {
             return T::calculateBaseFee(view, tx);
         });
@@ -476,7 +292,6 @@
     {
         assert(false);
         return XRPAmount{0};
->>>>>>> 1eac4d2c
     }
 }
 
@@ -527,102 +342,6 @@
         return with_txn_type(ctx.tx.getTxnType(), [&]<typename T>() {
             T p(ctx);
             return p();
-<<<<<<< HEAD
-        }
-        case ttAMENDMENT:
-        case ttFEE:
-        case ttUNL_MODIFY: {
-            Change p(ctx);
-            return p();
-        }
-        case ttNFTOKEN_MINT: {
-            NFTokenMint p(ctx);
-            return p();
-        }
-        case ttNFTOKEN_BURN: {
-            NFTokenBurn p(ctx);
-            return p();
-        }
-        case ttNFTOKEN_CREATE_OFFER: {
-            NFTokenCreateOffer p(ctx);
-            return p();
-        }
-        case ttNFTOKEN_CANCEL_OFFER: {
-            NFTokenCancelOffer p(ctx);
-            return p();
-        }
-        case ttNFTOKEN_ACCEPT_OFFER: {
-            NFTokenAcceptOffer p(ctx);
-            return p();
-        }
-        case ttCLAWBACK: {
-            Clawback p(ctx);
-            return p();
-        }
-        case ttAMM_CREATE: {
-            AMMCreate p(ctx);
-            return p();
-        }
-        case ttAMM_DEPOSIT: {
-            AMMDeposit p(ctx);
-            return p();
-        }
-        case ttAMM_WITHDRAW: {
-            AMMWithdraw p(ctx);
-            return p();
-        }
-        case ttAMM_VOTE: {
-            AMMVote p(ctx);
-            return p();
-        }
-        case ttAMM_BID: {
-            AMMBid p(ctx);
-            return p();
-        }
-        case ttAMM_DELETE: {
-            AMMDelete p(ctx);
-            return p();
-        }
-        case ttXCHAIN_CREATE_BRIDGE: {
-            XChainCreateBridge p(ctx);
-            return p();
-        }
-        case ttXCHAIN_MODIFY_BRIDGE: {
-            BridgeModify p(ctx);
-            return p();
-        }
-        case ttXCHAIN_CREATE_CLAIM_ID: {
-            XChainCreateClaimID p(ctx);
-            return p();
-        }
-        case ttXCHAIN_COMMIT: {
-            XChainCommit p(ctx);
-            return p();
-        }
-        case ttXCHAIN_CLAIM: {
-            XChainClaim p(ctx);
-            return p();
-        }
-        case ttXCHAIN_ADD_CLAIM_ATTESTATION: {
-            XChainAddClaimAttestation p(ctx);
-            return p();
-        }
-        case ttXCHAIN_ADD_ACCOUNT_CREATE_ATTESTATION: {
-            XChainAddAccountCreateAttestation p(ctx);
-            return p();
-        }
-        case ttXCHAIN_ACCOUNT_CREATE_COMMIT: {
-            XChainCreateAccountCommit p(ctx);
-            return p();
-        }
-        case ttCFTOKEN_ISSUANCE_CREATE: {
-            CFTokenIssuanceCreate p(ctx);
-            return p();
-        }
-        default:
-            assert(false);
-            return {temUNKNOWN, false};
-=======
         });
     }
     catch (UnknownTxnType const& e)
@@ -632,7 +351,6 @@
             << "Unknown transaction type in apply: " << e.txnType;
         assert(false);
         return {temUNKNOWN, false};
->>>>>>> 1eac4d2c
     }
 }
 
