--- conflicted
+++ resolved
@@ -155,11 +155,7 @@
     {
         // After this amendment, we allow an IOU issuer to make a buy offer
         // using their own currency.
-<<<<<<< HEAD
-        if (ctx.view.rules().enabled(fixUnburnableNFToken))
-=======
         if (ctx.view.rules().enabled(fixNonFungibleTokensV1_2))
->>>>>>> 05602af5
         {
             if (accountFunds(
                     ctx.view,
