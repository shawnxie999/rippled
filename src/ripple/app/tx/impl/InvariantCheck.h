--- conflicted
+++ resolved
@@ -390,12 +390,6 @@
         beast::Journal const&);
 };
 
-<<<<<<< HEAD
-class ValidCFTIssuance
-{
-    std::uint32_t cftsCreated_ = 0;
-    std::uint32_t cftsDeleted_ = 0;
-=======
 /**
  * @brief Invariant: Token holder's trustline balance cannot be negative after
  * Clawback.
@@ -407,7 +401,27 @@
 class ValidClawback
 {
     std::uint32_t trustlinesChanged = 0;
->>>>>>> a948203d
+
+public:
+    void
+    visitEntry(
+        bool,
+        std::shared_ptr<SLE const> const&,
+        std::shared_ptr<SLE const> const&);
+
+    bool
+    finalize(
+        STTx const&,
+        TER const,
+        XRPAmount const,
+        ReadView const&,
+        beast::Journal const&);
+};
+
+class ValidCFTIssuance
+{
+    std::uint32_t cftsCreated_ = 0;
+    std::uint32_t cftsDeleted_ = 0;
 
 public:
     void
@@ -439,11 +453,8 @@
     ValidNewAccountRoot,
     ValidNFTokenPage,
     NFTokenCountTracking,
-<<<<<<< HEAD
+    ValidClawback,
     ValidCFTIssuance>;
-=======
-    ValidClawback>;
->>>>>>> a948203d
 
 /**
  * @brief get a tuple of all invariant checks
