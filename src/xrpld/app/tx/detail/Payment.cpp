//------------------------------------------------------------------------------
/*
    This file is part of rippled: https://github.com/ripple/rippled
    Copyright (c) 2012, 2013 Ripple Labs Inc.

    Permission to use, copy, modify, and/or distribute this software for any
    purpose  with  or without fee is hereby granted, provided that the above
    copyright notice and this permission notice appear in all copies.

    THE  SOFTWARE IS PROVIDED "AS IS" AND THE AUTHOR DISCLAIMS ALL WARRANTIES
    WITH  REGARD  TO  THIS  SOFTWARE  INCLUDING  ALL  IMPLIED  WARRANTIES  OF
    MERCHANTABILITY  AND  FITNESS. IN NO EVENT SHALL THE AUTHOR BE LIABLE FOR
    ANY  SPECIAL ,  DIRECT, INDIRECT, OR CONSEQUENTIAL DAMAGES OR ANY DAMAGES
    WHATSOEVER  RESULTING  FROM  LOSS  OF USE, DATA OR PROFITS, WHETHER IN AN
    ACTION  OF  CONTRACT, NEGLIGENCE OR OTHER TORTIOUS ACTION, ARISING OUT OF
    OR IN CONNECTION WITH THE USE OR PERFORMANCE OF THIS SOFTWARE.
*/
//==============================================================================

#include <xrpld/app/paths/RippleCalc.h>
#include <xrpld/app/tx/detail/Payment.h>
<<<<<<< HEAD
=======
#include <xrpld/core/Config.h>
>>>>>>> 9578002d
#include <xrpld/ledger/View.h>
#include <xrpl/basics/Log.h>
#include <xrpl/protocol/Feature.h>
#include <xrpl/protocol/TxFlags.h>
#include <xrpl/protocol/jss.h>
#include <xrpl/protocol/st.h>

namespace ripple {

template <ValidAmountType TDel>
static TxConsequences
makeTxConsequencesHelper(PreflightContext const& ctx);

template <>
TxConsequences
makeTxConsequencesHelper<STAmount>(PreflightContext const& ctx)
{
    auto calculateMaxXRPSpend = [](STTx const& tx) -> XRPAmount {
        auto const maxAmount = tx.isFieldPresent(sfSendMax)
            ? tx[sfSendMax]
            : get<STAmount>(tx[sfAmount]);

        // If there's no sfSendMax in XRP, and the sfAmount isn't
        // in XRP, then the transaction does not spend XRP.
        return maxAmount.native() ? maxAmount.xrp() : beast::zero;
    };

    return TxConsequences{ctx.tx, calculateMaxXRPSpend(ctx.tx)};
}

template <>
TxConsequences
makeTxConsequencesHelper<STMPTAmount>(PreflightContext const& ctx)
{
    return TxConsequences{ctx.tx, beast::zero};
}

template <ValidAmountType TDel>
static NotTEC
preflightHelper(PreflightContext const& ctx);

template <>
NotTEC
preflightHelper<STAmount>(PreflightContext const& ctx)
{
    if (auto const ret = preflight1(ctx); !isTesSuccess(ret))
        return ret;

    auto& tx = ctx.tx;
    auto& j = ctx.j;

    std::uint32_t const uTxFlags = tx.getFlags();

    if (uTxFlags & tfPaymentMask)
    {
        JLOG(j.trace()) << "Malformed transaction: "
                        << "Invalid flags set.";
        return temINVALID_FLAG;
    }

    bool const partialPaymentAllowed = uTxFlags & tfPartialPayment;
    bool const limitQuality = uTxFlags & tfLimitQuality;
    bool const defaultPathsAllowed = !(uTxFlags & tfNoRippleDirect);
    bool const bPaths = tx.isFieldPresent(sfPaths);
    bool const bMax = tx.isFieldPresent(sfSendMax);

    STAmount const saDstAmount(get<STAmount>(tx.getFieldAmount(sfAmount)));

    STAmount maxSourceAmount;
    auto const account = tx.getAccountID(sfAccount);

    if (bMax)
        maxSourceAmount = tx.getFieldAmount(sfSendMax);
    else if (saDstAmount.native())
        maxSourceAmount = saDstAmount;
    else
    {
        auto const asset = [&]() -> Asset {
            if (saDstAmount.isMPT())
                return saDstAmount.asset();
            return Issue{saDstAmount.getCurrency(), account};
        }();
        maxSourceAmount = STAmount(
            asset,
            saDstAmount.mantissa(),
            saDstAmount.exponent(),
            saDstAmount < beast::zero);
    }

    auto const& uSrcAsset = maxSourceAmount.asset();
    auto const& uDstAsset = saDstAmount.asset();

    // isZero() is XRP.  FIX!
    bool const bXRPDirect = isXRP(uSrcAsset) && isXRP(uDstAsset);
    bool const bMPTDirect = isMPT(uSrcAsset) && isMPT(uDstAsset);
    bool const bDirect = bXRPDirect || bMPTDirect;

    if (!isLegalNet(saDstAmount) || !isLegalNet(maxSourceAmount))
        return temBAD_AMOUNT;

    auto const uDstAccountID = tx.getAccountID(sfDestination);

    if (!uDstAccountID)
    {
        JLOG(j.trace()) << "Malformed transaction: "
                        << "Payment destination account not specified.";
        return temDST_NEEDED;
    }
    if (bMax && maxSourceAmount <= beast::zero)
    {
        JLOG(j.trace()) << "Malformed transaction: "
                        << "bad max amount: " << maxSourceAmount.getFullText();
        return temBAD_AMOUNT;
    }
    if (saDstAmount <= beast::zero)
    {
        JLOG(j.trace()) << "Malformed transaction: "
                        << "bad dst amount: " << saDstAmount.getFullText();
        return temBAD_AMOUNT;
    }
    if ((uSrcAsset.isIssue() && badCurrency() == uSrcAsset.issue().currency) ||
        (uDstAsset.isIssue() && badCurrency() == uDstAsset.issue().currency))
    {
        JLOG(j.trace()) << "Malformed transaction: "
                        << "Bad currency.";
        return temBAD_CURRENCY;
    }
    if (account == uDstAccountID && uSrcAsset == uDstAsset && !bPaths)
    {
        // You're signing yourself a payment.
        // If bPaths is true, you might be trying some arbitrage.
        JLOG(j.trace()) << "Malformed transaction: "
                        << "Redundant payment from " << to_string(account)
                        << " to self without path for " << to_string(uDstAsset);
        return temREDUNDANT;
    }
    if (bDirect && bMax)
    {
        // Consistent but redundant transaction.
        JLOG(j.trace()) << "Malformed transaction: "
                        << "SendMax specified for XRP to XRP or MPT to MPT.";
        return temBAD_SEND_XRP_MAX;  // TODO MPT new err code here and below
    }
    if (bDirect && bPaths)
    {
        // XRP is sent without paths.
        JLOG(j.trace()) << "Malformed transaction: "
                        << "Paths specified for XRP to XRP or MPT to MPT.";
        return temBAD_SEND_XRP_PATHS;
    }
    if (bDirect && partialPaymentAllowed)
    {
        // Consistent but redundant transaction.
        JLOG(j.trace())
            << "Malformed transaction: "
            << "Partial payment specified for XRP to XRP or MPT to MPT.";
        return temBAD_SEND_XRP_PARTIAL;
    }
    if (bDirect && limitQuality)
    {
        // Consistent but redundant transaction.
        JLOG(j.trace())
            << "Malformed transaction: "
            << "Limit quality specified for XRP to XRP or MPT to MPT.";
        return temBAD_SEND_XRP_LIMIT;
    }
    if (bDirect && !defaultPathsAllowed)
    {
        // Consistent but redundant transaction.
        JLOG(j.trace())
            << "Malformed transaction: "
            << "No ripple direct specified for XRP to XRP or MPT to MPT.";
        return temBAD_SEND_XRP_NO_DIRECT;
    }

    auto const deliverMin = tx[~sfDeliverMin];
    if (deliverMin)
    {
        if (!partialPaymentAllowed)
        {
            JLOG(j.trace()) << "Malformed transaction: Partial payment not "
                               "specified for "
                            << jss::DeliverMin.c_str() << ".";
            return temBAD_AMOUNT;
        }

        auto const dMin = *deliverMin;
        if (!isLegalNet(dMin) || dMin <= beast::zero)
        {
            JLOG(j.trace())
                << "Malformed transaction: Invalid " << jss::DeliverMin.c_str()
                << " amount. " << dMin.getFullText();
            return temBAD_AMOUNT;
        }
        if (dMin.issue() != saDstAmount.issue())
        {
            JLOG(j.trace())
                << "Malformed transaction: Dst issue differs "
                   "from "
                << jss::DeliverMin.c_str() << ". " << dMin.getFullText();
            return temBAD_AMOUNT;
        }
        if (dMin > saDstAmount)
        {
            JLOG(j.trace())
                << "Malformed transaction: Dst amount less than "
                << jss::DeliverMin.c_str() << ". " << dMin.getFullText();
            return temBAD_AMOUNT;
        }
    }

    return preflight2(ctx);
}

template <>
NotTEC
preflightHelper<STMPTAmount>(PreflightContext const& ctx)
{
    if (auto const ret = preflight1(ctx); !isTesSuccess(ret))
        return ret;

    if (!ctx.rules.enabled(featureMPTokensV1))
        return temDISABLED;

    if (ctx.tx.isFieldPresent(sfDeliverMin) ||
        ctx.tx.isFieldPresent(sfSendMax) || ctx.tx.isFieldPresent(sfPaths))
        return temMALFORMED;

    auto& tx = ctx.tx;
    auto& j = ctx.j;

    std::uint32_t const uTxFlags = tx.getFlags();

    if (uTxFlags & tfPaymentMask)
    {
        JLOG(j.trace()) << "Malformed transaction: "
                        << "Invalid flags set.";
        return temINVALID_FLAG;
    }

    STMPTAmount const saDstAmount(
        get<STMPTAmount>(tx.getFieldAmount(sfAmount)));

    auto const account = tx.getAccountID(sfAccount);

    auto const& uDstCurrency = saDstAmount.getCurrency();

    auto const uDstAccountID = tx.getAccountID(sfDestination);

    if (!uDstAccountID)
    {
        JLOG(j.trace()) << "Malformed transaction: "
                        << "Payment destination account not specified.";
        return temDST_NEEDED;
    }
    if (saDstAmount <= beast::zero)
    {
        JLOG(j.trace()) << "Malformed transaction: "
                        << "bad dst amount: " << saDstAmount.getFullText();
        return temBAD_AMOUNT;
    }
    if (noMPT() == uDstCurrency)
    {
        JLOG(j.trace()) << "Malformed transaction: "
                        << "Bad asset.";
        return temBAD_CURRENCY;
    }
    if (account == uDstAccountID)
    {
        // You're signing yourself a payment.
        JLOG(j.trace()) << "Malformed transaction: "
                        << "Redundant payment from " << to_string(account)
                        << " to self without path for "
                        << to_string(uDstCurrency);
        return temREDUNDANT;
    }
    if (uTxFlags & (tfPartialPayment | tfLimitQuality | tfNoRippleDirect))
    {
        JLOG(j.trace()) << "Malformed transaction: invalid MPT flags: "
                        << uTxFlags;
        return temMALFORMED;
    }

    return preflight2(ctx);
}

template <ValidAmountType TDel>
static TER
preclaimHelper(
    PreclaimContext const& ctx,
    std::size_t maxPathSize,
    std::size_t maxPathLength);

template <>
TER
preclaimHelper<STAmount>(
    PreclaimContext const& ctx,
    std::size_t maxPathSize,
    std::size_t maxPathLength)
{
    // Ripple if source or destination is non-native or if there are paths.
    std::uint32_t const uTxFlags = ctx.tx.getFlags();
    bool const partialPaymentAllowed = uTxFlags & tfPartialPayment;
    auto const paths = ctx.tx.isFieldPresent(sfPaths);
    auto const sendMax = ctx.tx[~sfSendMax];

    AccountID const uDstAccountID(ctx.tx[sfDestination]);
    STAmount const saDstAmount(get<STAmount>(ctx.tx[sfAmount]));

    auto const k = keylet::account(uDstAccountID);
    auto const sleDst = ctx.view.read(k);

    if (!sleDst)
    {
        // Destination account does not exist.
        if (!saDstAmount.native())
        {
            JLOG(ctx.j.trace())
                << "Delay transaction: Destination account does not exist.";

            // Another transaction could create the account and then this
            // transaction would succeed.
            return tecNO_DST;
        }
        else if (ctx.view.open() && partialPaymentAllowed)
        {
            // You cannot fund an account with a partial payment.
            // Make retry work smaller, by rejecting this.
            JLOG(ctx.j.trace()) << "Delay transaction: Partial payment not "
                                   "allowed to create account.";

            // Another transaction could create the account and then this
            // transaction would succeed.
            return telNO_DST_PARTIAL;
        }
        else if (saDstAmount < STAmount(ctx.view.fees().accountReserve(0)))
        {
            // accountReserve is the minimum amount that an account can have.
            // Reserve is not scaled by load.
            JLOG(ctx.j.trace())
                << "Delay transaction: Destination account does not exist. "
                << "Insufficent payment to create account.";

            // TODO: dedupe
            // Another transaction could create the account and then this
            // transaction would succeed.
            return tecNO_DST_INSUF_XRP;
        }
    }
    else if (
        (sleDst->getFlags() & lsfRequireDestTag) &&
        !ctx.tx.isFieldPresent(sfDestinationTag))
    {
        // The tag is basically account-specific information we don't
        // understand, but we can require someone to fill it in.

        // We didn't make this test for a newly-formed account because there's
        // no way for this field to be set.
        JLOG(ctx.j.trace())
            << "Malformed transaction: DestinationTag required.";

        return tecDST_TAG_NEEDED;
    }

    // Payment with at least one intermediate step and uses transitive balances.
    if ((paths || sendMax || !saDstAmount.native()) && ctx.view.open())
    {
        STPathSet const& paths = ctx.tx.getFieldPathSet(sfPaths);

        if (paths.size() > maxPathSize ||
            std::any_of(paths.begin(), paths.end(), [&](STPath const& path) {
                return path.size() > maxPathLength;
            }))
        {
            return telBAD_PATH_COUNT;
        }
    }

    return tesSUCCESS;
}

template <>
TER
preclaimHelper<STMPTAmount>(
    PreclaimContext const& ctx,
    std::size_t,
    std::size_t)
{
    AccountID const uDstAccountID(ctx.tx[sfDestination]);

    auto const k = keylet::account(uDstAccountID);
    auto const sleDst = ctx.view.read(k);

    if (!sleDst)
    {
        JLOG(ctx.j.trace())
            << "Delay transaction: Destination account does not exist.";

        // Another transaction could create the account and then this
        // transaction would succeed.
        return tecNO_DST;
    }
    else if (
        (sleDst->getFlags() & lsfRequireDestTag) &&
        !ctx.tx.isFieldPresent(sfDestinationTag))
    {
        // The tag is basically account-specific information we don't
        // understand, but we can require someone to fill it in.

        // We didn't make this test for a newly-formed account because there's
        // no way for this field to be set.
        JLOG(ctx.j.trace())
            << "Malformed transaction: DestinationTag required.";

        return tecDST_TAG_NEEDED;
    }

    return tesSUCCESS;
}

template <ValidAmountType TDel>
static TER
applyHelper(
    ApplyContext& ctx,
    XRPAmount const& priorBalance,
    XRPAmount const& sourceBalance);

template <>
TER
applyHelper<STAmount>(
    ApplyContext& ctx,
    XRPAmount const& priorBalance,
    XRPAmount const& sourceBalance)
{
    AccountID const account = ctx.tx[sfAccount];
    auto const deliverMin = ctx.tx[~sfDeliverMin];

    // Ripple if source or destination is non-native or if there are paths.
    std::uint32_t const uTxFlags = ctx.tx.getFlags();
    bool const partialPaymentAllowed = uTxFlags & tfPartialPayment;
    bool const limitQuality = uTxFlags & tfLimitQuality;
    bool const defaultPathsAllowed = !(uTxFlags & tfNoRippleDirect);
    auto const paths = ctx.tx.isFieldPresent(sfPaths);
    auto const sendMax = ctx.tx[~sfSendMax];

    AccountID const uDstAccountID(ctx.tx.getAccountID(sfDestination));
    STAmount const saDstAmount(get<STAmount>(ctx.tx.getFieldAmount(sfAmount)));
    STAmount maxSourceAmount;
    if (sendMax)
        maxSourceAmount = *sendMax;
    else if (saDstAmount.native())
        maxSourceAmount = saDstAmount;
    else
    {
        auto const asset = [&]() -> Asset {
            if (saDstAmount.isMPT())
                return saDstAmount.asset();
            return Issue{saDstAmount.getCurrency(), account_};
        }();
        maxSourceAmount = STAmount(
<<<<<<< HEAD
            {saDstAmount.getCurrency(), account},
=======
            asset,
>>>>>>> 9578002d
            saDstAmount.mantissa(),
            saDstAmount.exponent(),
            saDstAmount < beast::zero);
    }

    JLOG(ctx.journal.trace())
        << "maxSourceAmount=" << maxSourceAmount.getFullText()
        << " saDstAmount=" << saDstAmount.getFullText();

    // Open a ledger for editing.
    auto const k = keylet::account(uDstAccountID);
    SLE::pointer sleDst = ctx.view().peek(k);

    if (!sleDst)
    {
        std::uint32_t const seqno{
            ctx.view().rules().enabled(featureDeletableAccounts)
                ? ctx.view().seq()
                : 1};

        // Create the account.
        sleDst = std::make_shared<SLE>(k);
        sleDst->setAccountID(sfAccount, uDstAccountID);
        sleDst->setFieldU32(sfSequence, seqno);

        ctx.view().insert(sleDst);
    }
    else
    {
        // Tell the engine that we are intending to change the destination
        // account.  The source account gets always charged a fee so it's always
        // marked as modified.
        ctx.view().update(sleDst);
    }

    // Determine whether the destination requires deposit authorization.
    bool const reqDepositAuth = sleDst->getFlags() & lsfDepositAuth &&
        ctx.view().rules().enabled(featureDepositAuth);

    bool const depositPreauth =
        ctx.view().rules().enabled(featureDepositPreauth);

    bool const bRipple =
        paths || sendMax || !(saDstAmount.native() || saDstAmount.isMPT());

    // If the destination has lsfDepositAuth set, then only direct XRP
    // payments (no intermediate steps) are allowed to the destination.
    if (!depositPreauth && bRipple && reqDepositAuth)
        return tecNO_PERMISSION;

    if (bRipple)
    {
        // Ripple payment with at least one intermediate step and uses
        // transitive balances.

        if (depositPreauth && reqDepositAuth)
        {
            // If depositPreauth is enabled, then an account that requires
            // authorization has two ways to get an IOU Payment in:
            //  1. If Account == Destination, or
            //  2. If Account is deposit preauthorized by destination.
            if (uDstAccountID != account)
            {
                if (!ctx.view().exists(
                        keylet::depositPreauth(uDstAccountID, account)))
                    return tecNO_PERMISSION;
            }
        }

        path::RippleCalc::Input rcInput;
        rcInput.partialPaymentAllowed = partialPaymentAllowed;
        rcInput.defaultPathsAllowed = defaultPathsAllowed;
        rcInput.limitQuality = limitQuality;
        rcInput.isLedgerOpen = ctx.view().open();

        path::RippleCalc::Output rc;
        {
            PaymentSandbox pv(&ctx.view());
            JLOG(ctx.journal.debug()) << "Entering RippleCalc in payment: "
                                      << ctx.tx.getTransactionID();
            rc = path::RippleCalc::rippleCalculate(
                pv,
                maxSourceAmount,
                saDstAmount,
                uDstAccountID,
                account,
                ctx.tx.getFieldPathSet(sfPaths),
                ctx.app.logs(),
                &rcInput);
            // VFALCO NOTE We might not need to apply, depending
            //             on the TER. But always applying *should*
            //             be safe.
            pv.apply(ctx.rawView());
        }

        // TODO: is this right?  If the amount is the correct amount, was
        // the delivered amount previously set?
        if (rc.result() == tesSUCCESS && rc.actualAmountOut != saDstAmount)
        {
            if (deliverMin && rc.actualAmountOut < *deliverMin)
                rc.setResult(tecPATH_PARTIAL);
            else
                ctx.deliver(rc.actualAmountOut);
        }

        auto terResult = rc.result();

        // Because of its overhead, if RippleCalc
        // fails with a retry code, claim a fee
        // instead. Maybe the user will be more
        // careful with their path spec next time.
        if (isTerRetry(terResult))
            terResult = tecPATH_DRY;
        return terResult;
    }
    else if (saDstAmount.isMPT())
    {
        if (auto const ter =
                requireAuth(view(), saDstAmount.mptIssue(), account_);
            ter != tesSUCCESS)
            return ter;

        if (auto const ter =
                requireAuth(view(), saDstAmount.mptIssue(), uDstAccountID);
            ter != tesSUCCESS)
            return ter;

        if (auto const ter = canTransfer(
                view(), saDstAmount.mptIssue(), account_, uDstAccountID);
            ter != tesSUCCESS)
            return ter;

        auto const& mpt = saDstAmount.mptIssue();
        auto const& issuer = mpt.getIssuer();
        // If globally/individually locked then
        //   can't send between holders
        //   holder can send back to issuer
        //   issuer can send to holder
        if (account_ != issuer && uDstAccountID != issuer &&
            (isFrozen(view(), account_, mpt) ||
             isFrozen(view(), uDstAccountID, mpt)))
            return tecMPT_LOCKED;

        PaymentSandbox pv(&view());
        auto const res =
            accountSendMPT(pv, account_, uDstAccountID, saDstAmount, j_);
        pv.apply(ctx_.rawView());
        return res;
    }

    assert(saDstAmount.native());

    // Direct XRP payment.

    auto const sleSrc = ctx.view().peek(keylet::account(account));
    if (!sleSrc)
        return tefINTERNAL;

    // uOwnerCount is the number of entries in this ledger for this
    // account that require a reserve.
    auto const uOwnerCount = sleSrc->getFieldU32(sfOwnerCount);

    // This is the total reserve in drops.
    auto const reserve = ctx.view().fees().accountReserve(uOwnerCount);

    // mPriorBalance is the balance on the sending account BEFORE the
    // fees were charged. We want to make sure we have enough reserve
    // to send. Allow final spend to use reserve for fee.
    auto const mmm = std::max(reserve, ctx.tx.getFieldAmount(sfFee).xrp());

    if (priorBalance < saDstAmount.xrp() + mmm)
    {
        // Vote no. However the transaction might succeed, if applied in
        // a different order.
        JLOG(ctx.journal.trace()) << "Delay transaction: Insufficient funds: "
                                  << " " << to_string(priorBalance) << " / "
                                  << to_string(saDstAmount.xrp() + mmm) << " ("
                                  << to_string(reserve) << ")";

        return tecUNFUNDED_PAYMENT;
    }

    // AMMs can never receive an XRP payment.
    // Must use AMMDeposit transaction instead.
    if (sleDst->isFieldPresent(sfAMMID))
        return tecNO_PERMISSION;

    // The source account does have enough money.  Make sure the
    // source account has authority to deposit to the destination.
    if (reqDepositAuth)
    {
        // If depositPreauth is enabled, then an account that requires
        // authorization has three ways to get an XRP Payment in:
        //  1. If Account == Destination, or
        //  2. If Account is deposit preauthorized by destination, or
        //  3. If the destination's XRP balance is
        //    a. less than or equal to the base reserve and
        //    b. the deposit amount is less than or equal to the base reserve,
        // then we allow the deposit.
        //
        // Rule 3 is designed to keep an account from getting wedged
        // in an unusable state if it sets the lsfDepositAuth flag and
        // then consumes all of its XRP.  Without the rule if an
        // account with lsfDepositAuth set spent all of its XRP, it
        // would be unable to acquire more XRP required to pay fees.
        //
        // We choose the base reserve as our bound because it is
        // a small number that seldom changes but is always sufficient
        // to get the account un-wedged.
        if (uDstAccountID != account)
        {
            if (!ctx.view().exists(
                    keylet::depositPreauth(uDstAccountID, account)))
            {
                // Get the base reserve.
                XRPAmount const dstReserve{ctx.view().fees().accountReserve(0)};

                if (saDstAmount > dstReserve ||
                    sleDst->getFieldAmount(sfBalance) > dstReserve)
                    return tecNO_PERMISSION;
            }
        }
    }

    // Do the arithmetic for the transfer and make the ledger change.
    sleSrc->setFieldAmount(sfBalance, sourceBalance - saDstAmount);
    sleDst->setFieldAmount(
        sfBalance, sleDst->getFieldAmount(sfBalance) + saDstAmount);

    // Re-arm the password change fee if we can and need to.
    if ((sleDst->getFlags() & lsfPasswordSpent))
        sleDst->clearFlag(lsfPasswordSpent);

    return tesSUCCESS;
}

template <>
TER
applyHelper<STMPTAmount>(ApplyContext& ctx, XRPAmount const&, XRPAmount const&)
{
    auto const account = ctx.tx[sfAccount];

    AccountID const uDstAccountID(ctx.tx.getAccountID(sfDestination));
    auto const saDstAmount(get<STMPTAmount>(ctx.tx.getFieldAmount(sfAmount)));

    JLOG(ctx.journal.trace()) << " saDstAmount=" << saDstAmount.getFullText();

    if (auto const ter = requireAuth(ctx.view(), saDstAmount.issue(), account);
        ter != tesSUCCESS)
        return ter;

    if (auto const ter =
            requireAuth(ctx.view(), saDstAmount.issue(), uDstAccountID);
        ter != tesSUCCESS)
        return ter;

    if (auto const ter = canTransfer(
            ctx.view(), saDstAmount.issue(), account, uDstAccountID);
        ter != tesSUCCESS)
        return ter;

    auto const& mpt = saDstAmount.issue();
    auto const& issuer = mpt.getIssuer();
    // If globally/individually locked then
    //   - can't send between holders
    //   - holder can send back to issuer
    //   - issuer can send to holder
    if (account != issuer && uDstAccountID != issuer &&
        (isFrozen(ctx.view(), account, mpt) ||
         isFrozen(ctx.view(), uDstAccountID, mpt)))
        return tecMPT_LOCKED;

    PaymentSandbox pv(&ctx.view());
    auto const res =
        accountSend(pv, account, uDstAccountID, saDstAmount, ctx.journal);
    pv.apply(ctx.rawView());
    return res;
}

TxConsequences
Payment::makeTxConsequences(PreflightContext const& ctx)
{
    return std::visit(
        [&]<typename TDel>(TDel const&) {
            return makeTxConsequencesHelper<TDel>(ctx);
        },
        ctx.tx[sfAmount].getValue());
}

NotTEC
Payment::preflight(PreflightContext const& ctx)
{
    return std::visit(
        [&]<typename TDel>(TDel const&) { return preflightHelper<TDel>(ctx); },
        ctx.tx[sfAmount].getValue());
}

TER
Payment::preclaim(PreclaimContext const& ctx)
{
    return std::visit(
        [&]<typename TDel>(TDel const&) {
            return preclaimHelper<TDel>(ctx, MaxPathSize, MaxPathLength);
        },
        ctx.tx[sfAmount].getValue());
}

TER
Payment::doApply()
{
    return std::visit(
        [&]<typename TDel>(TDel const&) {
            return applyHelper<TDel>(ctx_, mPriorBalance, mSourceBalance);
        },
        ctx_.tx[sfAmount].getValue());
}

}  // namespace ripple<|MERGE_RESOLUTION|>--- conflicted
+++ resolved
@@ -19,10 +19,7 @@
 
 #include <xrpld/app/paths/RippleCalc.h>
 #include <xrpld/app/tx/detail/Payment.h>
-<<<<<<< HEAD
-=======
 #include <xrpld/core/Config.h>
->>>>>>> 9578002d
 #include <xrpld/ledger/View.h>
 #include <xrpl/basics/Log.h>
 #include <xrpl/protocol/Feature.h>
@@ -99,26 +96,17 @@
     else if (saDstAmount.native())
         maxSourceAmount = saDstAmount;
     else
-    {
-        auto const asset = [&]() -> Asset {
-            if (saDstAmount.isMPT())
-                return saDstAmount.asset();
-            return Issue{saDstAmount.getCurrency(), account};
-        }();
         maxSourceAmount = STAmount(
-            asset,
+            {saDstAmount.getCurrency(), account},
             saDstAmount.mantissa(),
             saDstAmount.exponent(),
             saDstAmount < beast::zero);
-    }
-
-    auto const& uSrcAsset = maxSourceAmount.asset();
-    auto const& uDstAsset = saDstAmount.asset();
+
+    auto const& uSrcCurrency = maxSourceAmount.getCurrency();
+    auto const& uDstCurrency = saDstAmount.getCurrency();
 
     // isZero() is XRP.  FIX!
-    bool const bXRPDirect = isXRP(uSrcAsset) && isXRP(uDstAsset);
-    bool const bMPTDirect = isMPT(uSrcAsset) && isMPT(uDstAsset);
-    bool const bDirect = bXRPDirect || bMPTDirect;
+    bool const bXRPDirect = uSrcCurrency.isZero() && uDstCurrency.isZero();
 
     if (!isLegalNet(saDstAmount) || !isLegalNet(maxSourceAmount))
         return temBAD_AMOUNT;
@@ -143,58 +131,55 @@
                         << "bad dst amount: " << saDstAmount.getFullText();
         return temBAD_AMOUNT;
     }
-    if ((uSrcAsset.isIssue() && badCurrency() == uSrcAsset.issue().currency) ||
-        (uDstAsset.isIssue() && badCurrency() == uDstAsset.issue().currency))
+    if (badCurrency() == uSrcCurrency || badCurrency() == uDstCurrency)
     {
         JLOG(j.trace()) << "Malformed transaction: "
                         << "Bad currency.";
         return temBAD_CURRENCY;
     }
-    if (account == uDstAccountID && uSrcAsset == uDstAsset && !bPaths)
+    if (account == uDstAccountID && uSrcCurrency == uDstCurrency && !bPaths)
     {
         // You're signing yourself a payment.
         // If bPaths is true, you might be trying some arbitrage.
         JLOG(j.trace()) << "Malformed transaction: "
                         << "Redundant payment from " << to_string(account)
-                        << " to self without path for " << to_string(uDstAsset);
+                        << " to self without path for "
+                        << to_string(uDstCurrency);
         return temREDUNDANT;
     }
-    if (bDirect && bMax)
+    if (bXRPDirect && bMax)
     {
         // Consistent but redundant transaction.
         JLOG(j.trace()) << "Malformed transaction: "
-                        << "SendMax specified for XRP to XRP or MPT to MPT.";
-        return temBAD_SEND_XRP_MAX;  // TODO MPT new err code here and below
-    }
-    if (bDirect && bPaths)
+                        << "SendMax specified for XRP to XRP.";
+        return temBAD_SEND_XRP_MAX;
+    }
+    if (bXRPDirect && bPaths)
     {
         // XRP is sent without paths.
         JLOG(j.trace()) << "Malformed transaction: "
-                        << "Paths specified for XRP to XRP or MPT to MPT.";
+                        << "Paths specified for XRP to XRP.";
         return temBAD_SEND_XRP_PATHS;
     }
-    if (bDirect && partialPaymentAllowed)
+    if (bXRPDirect && partialPaymentAllowed)
     {
         // Consistent but redundant transaction.
-        JLOG(j.trace())
-            << "Malformed transaction: "
-            << "Partial payment specified for XRP to XRP or MPT to MPT.";
+        JLOG(j.trace()) << "Malformed transaction: "
+                        << "Partial payment specified for XRP to XRP.";
         return temBAD_SEND_XRP_PARTIAL;
     }
-    if (bDirect && limitQuality)
+    if (bXRPDirect && limitQuality)
     {
         // Consistent but redundant transaction.
-        JLOG(j.trace())
-            << "Malformed transaction: "
-            << "Limit quality specified for XRP to XRP or MPT to MPT.";
+        JLOG(j.trace()) << "Malformed transaction: "
+                        << "Limit quality specified for XRP to XRP.";
         return temBAD_SEND_XRP_LIMIT;
     }
-    if (bDirect && !defaultPathsAllowed)
+    if (bXRPDirect && !defaultPathsAllowed)
     {
         // Consistent but redundant transaction.
-        JLOG(j.trace())
-            << "Malformed transaction: "
-            << "No ripple direct specified for XRP to XRP or MPT to MPT.";
+        JLOG(j.trace()) << "Malformed transaction: "
+                        << "No ripple direct specified for XRP to XRP.";
         return temBAD_SEND_XRP_NO_DIRECT;
     }
 
@@ -476,22 +461,11 @@
     else if (saDstAmount.native())
         maxSourceAmount = saDstAmount;
     else
-    {
-        auto const asset = [&]() -> Asset {
-            if (saDstAmount.isMPT())
-                return saDstAmount.asset();
-            return Issue{saDstAmount.getCurrency(), account_};
-        }();
         maxSourceAmount = STAmount(
-<<<<<<< HEAD
             {saDstAmount.getCurrency(), account},
-=======
-            asset,
->>>>>>> 9578002d
             saDstAmount.mantissa(),
             saDstAmount.exponent(),
             saDstAmount < beast::zero);
-    }
 
     JLOG(ctx.journal.trace())
         << "maxSourceAmount=" << maxSourceAmount.getFullText()
@@ -530,8 +504,7 @@
     bool const depositPreauth =
         ctx.view().rules().enabled(featureDepositPreauth);
 
-    bool const bRipple =
-        paths || sendMax || !(saDstAmount.native() || saDstAmount.isMPT());
+    bool const bRipple = paths || sendMax || !saDstAmount.native();
 
     // If the destination has lsfDepositAuth set, then only direct XRP
     // payments (no intermediate steps) are allowed to the destination.
@@ -602,40 +575,6 @@
         if (isTerRetry(terResult))
             terResult = tecPATH_DRY;
         return terResult;
-    }
-    else if (saDstAmount.isMPT())
-    {
-        if (auto const ter =
-                requireAuth(view(), saDstAmount.mptIssue(), account_);
-            ter != tesSUCCESS)
-            return ter;
-
-        if (auto const ter =
-                requireAuth(view(), saDstAmount.mptIssue(), uDstAccountID);
-            ter != tesSUCCESS)
-            return ter;
-
-        if (auto const ter = canTransfer(
-                view(), saDstAmount.mptIssue(), account_, uDstAccountID);
-            ter != tesSUCCESS)
-            return ter;
-
-        auto const& mpt = saDstAmount.mptIssue();
-        auto const& issuer = mpt.getIssuer();
-        // If globally/individually locked then
-        //   can't send between holders
-        //   holder can send back to issuer
-        //   issuer can send to holder
-        if (account_ != issuer && uDstAccountID != issuer &&
-            (isFrozen(view(), account_, mpt) ||
-             isFrozen(view(), uDstAccountID, mpt)))
-            return tecMPT_LOCKED;
-
-        PaymentSandbox pv(&view());
-        auto const res =
-            accountSendMPT(pv, account_, uDstAccountID, saDstAmount, j_);
-        pv.apply(ctx_.rawView());
-        return res;
     }
 
     assert(saDstAmount.native());
