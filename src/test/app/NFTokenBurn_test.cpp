--- conflicted
+++ resolved
@@ -798,11 +798,7 @@
         FeatureBitset const all{supported_amendments()};
         FeatureBitset const fixNFTDir{fixNFTokenDirV1};
 
-<<<<<<< HEAD
         testWithFeats(all - fixNFTDir - fixUnburnableNFToken);
-=======
-        testWithFeats(all - fixUnburnableNFToken - fixNFTDir);
->>>>>>> fa19aa25
         testWithFeats(all - fixUnburnableNFToken);
         testWithFeats(all);
     }
